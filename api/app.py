--- conflicted
+++ resolved
@@ -1,11 +1,7 @@
-<<<<<<< HEAD
 import asyncio
-from typing import Callable, Awaitable, TypeVar
-=======
 from typing import Awaitable, Callable, TypeVar
->>>>>>> baa8afa4
 
-from fastapi import FastAPI, Request, HTTPException
+from fastapi import FastAPI, HTTPException, Request
 from fastapi.exception_handlers import http_exception_handler
 from fastapi.middleware.cors import CORSMiddleware
 from fastapi.responses import JSONResponse
@@ -15,7 +11,7 @@
 from .endpoints import ROUTERS
 from .environment import DEBUG, ROOT_PATH, SENTRY_DSN
 from .logger import get_logger, setup_sentry
-from .models import User, Session
+from .models import Session, User
 from .version import get_version
 
 

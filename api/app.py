--- conflicted
+++ resolved
@@ -8,13 +8,9 @@
 from starlette.exceptions import HTTPException as StarletteHTTPException
 
 from .database import db, db_context
-<<<<<<< HEAD
-from .endpoints import test, user, session, oauth, recaptcha
-=======
 from .endpoints import ROUTERS
->>>>>>> d4c765a8
-from .environment import ROOT_PATH, DEBUG
-from .logger import get_logger
+from .environment import ROOT_PATH, DEBUG, SENTRY_DSN
+from .logger import get_logger, setup_sentry
 from .models import User, Session
 from .version import get_version
 
@@ -26,6 +22,10 @@
 
 
 def setup_app() -> None:
+    if SENTRY_DSN:
+        logger.debug("initializing sentry")
+        setup_sentry(app, SENTRY_DSN, "FastAPI", get_version().description)
+
     if DEBUG:
         app.add_middleware(
             CORSMiddleware, allow_origins=["*"], allow_credentials=True, allow_methods=["*"], allow_headers=["*"]
@@ -39,7 +39,6 @@
 async def db_session(request: Request, call_next: Callable[..., Awaitable[T]]) -> T:
     async with db_context():
         return await call_next(request)
-<<<<<<< HEAD
 
 
 @app.exception_handler(StarletteHTTPException)
@@ -56,12 +55,12 @@
         except Exception as e:
             logger.exception(e)
         await asyncio.sleep(20 * 60)
-=======
->>>>>>> d4c765a8
 
 
 @app.on_event("startup")
 async def on_startup() -> None:
+    setup_app()
+
     await db.create_tables()
     asyncio.create_task(clean_expired_sessions_loop())
 
@@ -76,15 +75,4 @@
 
 @app.head("/status", tags=["status"])
 async def status() -> None:
-<<<<<<< HEAD
-    pass
-
-
-app.include_router(user.router)
-app.include_router(session.router)
-app.include_router(oauth.router)
-app.include_router(recaptcha.router)
-app.include_router(test.router)
-=======
-    pass
->>>>>>> d4c765a8
+    pass
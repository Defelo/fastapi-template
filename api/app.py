--- conflicted
+++ resolved
@@ -35,14 +35,10 @@
 from .endpoints import ROUTERS
 from .environment import DEBUG, ROOT_PATH, SENTRY_DSN
 from .logger import get_logger, setup_sentry
-<<<<<<< HEAD
 from .models import User
 from .models.session import clean_expired_sessions
-from .utils import add_endpoint_links_to_openapi_docs
-=======
 from .utils.debug import check_responses
 from .utils.docs import add_endpoint_links_to_openapi_docs
->>>>>>> 415c8b58
 from .version import get_version
 
 

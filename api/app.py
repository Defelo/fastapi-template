--- conflicted
+++ resolved
@@ -34,12 +34,9 @@
 from .database import db, db_context
 from .endpoints import ROUTER, TAGS
 from .logger import get_logger, setup_sentry
-<<<<<<< HEAD
 from .models import User
 from .models.session import clean_expired_sessions
-=======
 from .settings import settings
->>>>>>> 452da1c4
 from .utils.debug import check_responses
 from .utils.docs import add_endpoint_links_to_openapi_docs
 from .version import get_version

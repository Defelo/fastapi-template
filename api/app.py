"""
## Authentication
- To authenticate requests, the `Authorization` header must contain a valid access token (JWT which contains the user's
  ID and the session ID).
- The access token can be obtained by logging in to an exising account (see `POST /sessions` and `POST /sessions/oauth`)
  or by creating an account (see `POST /users`). This access token is only valid for a short period of time
  (usually 5 minutes).
- If the access token is expired, a new access token can be obtained by using the refresh token (see `PUT /session`)
  which is also returned when creating a session. This will also invalidate the refresh token and generate a new one.
- If the refresh token is not used to refresh the session within a configured period of time (usually 30 days) the
  session expires and the user must log in again on this device.

## Special parameters
- In addition to the usual user ids the `user_id` path parameter used in most endpoints also accepts the special values
  `me` and `self` which refer to the currently authenticated user.

## Requirements
Some endpoints require one or more of the following conditions to be met:
- **USER**: The user is authenticated and has a valid session.
- **SELF**: The authenticated user must be the same as the affected user. Requires **USER**.
- **ADMIN**: The authenticated user must be an admin. Requires **USER**.
- **AUTH**: The request is authenticated using a valid API token (static/JWT).
"""

<<<<<<< HEAD

import asyncio
from typing import Any, Awaitable, Callable, TypeVar
=======
from typing import Awaitable, Callable, TypeVar
>>>>>>> b7447738

from fastapi import FastAPI, HTTPException, Request
from fastapi.exception_handlers import http_exception_handler
from fastapi.middleware.cors import CORSMiddleware
from fastapi.responses import JSONResponse
from starlette.exceptions import HTTPException as StarletteHTTPException

from .database import db, db_context
from .endpoints import ROUTER, TAGS
from .environment import DEBUG, ROOT_PATH, SENTRY_DSN
from .logger import get_logger, setup_sentry
from .models import User
from .models.session import clean_expired_sessions
from .utils.debug import check_responses
from .utils.docs import add_endpoint_links_to_openapi_docs
from .version import get_version


T = TypeVar("T")

logger = get_logger(__name__)

app = FastAPI(
    title="FastAPI",
    description=__doc__,
    version=get_version().description,
    root_path=ROOT_PATH,
    root_path_in_servers=False,
    servers=[{"url": ROOT_PATH}] if ROOT_PATH else None,
    openapi_tags=TAGS,
)
app.include_router(ROUTER)

if DEBUG:
    app.middleware("http")(check_responses)


def setup_app() -> None:
    add_endpoint_links_to_openapi_docs(app.openapi())

    if SENTRY_DSN:
        logger.debug("initializing sentry")
        setup_sentry(app, SENTRY_DSN, "FastAPI", get_version().description)

    if DEBUG:
        app.add_middleware(
            CORSMiddleware, allow_origins=["*"], allow_credentials=True, allow_methods=["*"], allow_headers=["*"]
        )


@app.middleware("http")
async def db_session(request: Request, call_next: Callable[..., Awaitable[T]]) -> T:
    async with db_context():
        return await call_next(request)


@app.exception_handler(StarletteHTTPException)
async def rollback_on_exception(request: Request, exc: HTTPException) -> JSONResponse:
    await db.session.rollback()
    return await http_exception_handler(request, exc)


async def clean_expired_sessions_loop() -> None:
    while True:
        try:
            await clean_expired_sessions()
        except Exception as e:
            logger.exception(e)
        await asyncio.sleep(20 * 60)


@app.on_event("startup")
async def on_startup() -> None:
    setup_app()

    asyncio.create_task(clean_expired_sessions_loop())

    async with db_context():
        await User.initialize()


@app.on_event("shutdown")
async def on_shutdown() -> None:
    pass


@app.head("/status", include_in_schema=False)
async def status() -> None:
    pass<|MERGE_RESOLUTION|>--- conflicted
+++ resolved
@@ -22,13 +22,9 @@
 - **AUTH**: The request is authenticated using a valid API token (static/JWT).
 """
 
-<<<<<<< HEAD
 
 import asyncio
-from typing import Any, Awaitable, Callable, TypeVar
-=======
 from typing import Awaitable, Callable, TypeVar
->>>>>>> b7447738
 
 from fastapi import FastAPI, HTTPException, Request
 from fastapi.exception_handlers import http_exception_handler

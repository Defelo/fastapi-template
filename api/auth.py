from enum import Enum
from typing import Any, Awaitable, Callable

from fastapi import Depends, Request
from fastapi.openapi.models import HTTPBearer
from fastapi.security.base import SecurityBase
from sqlalchemy import Column

from .database import db
from .exceptions.auth import InvalidTokenError, PermissionDeniedError
from .exceptions.user import UserNotFoundError
from .models import Session, User
from .utils.jwt import decode_jwt


def get_token(request: Request) -> str:
    authorization: str = request.headers.get("Authorization", "")
    return authorization.removeprefix("Bearer ")


class PermissionLevel(Enum):
    PUBLIC = 0
    USER = 1
    ADMIN = 2


class HTTPAuth(SecurityBase):
    def __init__(self) -> None:
        self.model = HTTPBearer()
        self.scheme_name = self.__class__.__name__

    async def __call__(self, request: Request) -> Any:
        raise NotImplementedError


class StaticTokenAuth(HTTPAuth):
    def __init__(self, token: str) -> None:
        super().__init__()

        self._token = token

    async def _check_token(self, token: str) -> bool:
        return token == self._token

    async def __call__(self, request: Request) -> bool:
        if not await self._check_token(get_token(request)):
            raise InvalidTokenError
        return True


class JWTAuth(HTTPAuth):
    def __init__(self, *, audience: list[str] | None = None, force_valid: bool = True):
        super().__init__()
        self.audience: list[str] | None = audience
        self.force_valid: bool = force_valid

    async def __call__(self, request: Request) -> dict[Any, Any] | None:
        if (data := decode_jwt(get_token(request), audience=self.audience)) is None and self.force_valid:
            raise InvalidTokenError
        return data


<<<<<<< HEAD
class UserAuth(HTTPAuth):
    def __init__(self, min_level: PermissionLevel) -> None:
        super().__init__()

        self.min_level: PermissionLevel = min_level

    async def __call__(self, request: Request) -> Session | None:
        session: Session | None = await Session.from_access_token(get_token(request))

        if self.min_level == PermissionLevel.PUBLIC:
            return session

        if not session:
            raise InvalidTokenError

        if self.min_level == PermissionLevel.ADMIN and not session.user.admin:
            raise PermissionDeniedError

        return session
=======
class InternalAuth(JWTAuth):
    def __init__(self, audience: list[str] | None = None):
        super().__init__(audience=audience, force_valid=True)
>>>>>>> 09aa7d1d


static_token_auth = Depends(StaticTokenAuth("secret token"))
jwt_auth = Depends(JWTAuth())
<<<<<<< HEAD
internal_auth = Depends(JWTAuth(audience=["service_xyz"]))

public_auth = Depends(UserAuth(PermissionLevel.PUBLIC))
user_auth = Depends(UserAuth(PermissionLevel.USER))
admin_auth = Depends(UserAuth(PermissionLevel.ADMIN))


@Depends
async def is_admin(session: Session | None = public_auth) -> bool:
    return session is not None and session.user.admin


def _get_user_dependency(*args: Column[Any]) -> Callable[[str, Session | None], Awaitable[User]]:
    async def default_dependency(user_id: str, session: Session | None = public_auth) -> User:
        if user_id.lower() in ["me", "self"] and session:
            user_id = session.user_id
        if not (user := await db.get(User, *args, id=user_id)):
            raise UserNotFoundError

        return user

    return default_dependency


def _get_user_privileged_dependency(*args: Column[Any]) -> Callable[[str, Session], Awaitable[User]]:
    async def self_or_admin_dependency(user_id: str, session: Session = user_auth) -> User:
        if user_id.lower() in ["me", "self"]:
            user_id = session.user_id
        if session.user_id != user_id and not session.user.admin:
            raise PermissionDeniedError

        return await _get_user_dependency(*args)(user_id, None)

    return self_or_admin_dependency


def get_user(*args: Column[Any], require_self_or_admin: bool = False) -> Any:
    return Depends(_get_user_privileged_dependency(*args) if require_self_or_admin else _get_user_dependency(*args))
=======
internal_auth = Depends(InternalAuth(audience=["service_xyz"]))
>>>>>>> 09aa7d1d
<|MERGE_RESOLUTION|>--- conflicted
+++ resolved
@@ -60,7 +60,11 @@
         return data
 
 
-<<<<<<< HEAD
+class InternalAuth(JWTAuth):
+    def __init__(self, audience: list[str] | None = None):
+        super().__init__(audience=audience, force_valid=True)
+
+
 class UserAuth(HTTPAuth):
     def __init__(self, min_level: PermissionLevel) -> None:
         super().__init__()
@@ -80,17 +84,11 @@
             raise PermissionDeniedError
 
         return session
-=======
-class InternalAuth(JWTAuth):
-    def __init__(self, audience: list[str] | None = None):
-        super().__init__(audience=audience, force_valid=True)
->>>>>>> 09aa7d1d
 
 
 static_token_auth = Depends(StaticTokenAuth("secret token"))
 jwt_auth = Depends(JWTAuth())
-<<<<<<< HEAD
-internal_auth = Depends(JWTAuth(audience=["service_xyz"]))
+internal_auth = Depends(InternalAuth(audience=["service_xyz"]))
 
 public_auth = Depends(UserAuth(PermissionLevel.PUBLIC))
 user_auth = Depends(UserAuth(PermissionLevel.USER))
@@ -127,7 +125,4 @@
 
 
 def get_user(*args: Column[Any], require_self_or_admin: bool = False) -> Any:
-    return Depends(_get_user_privileged_dependency(*args) if require_self_or_admin else _get_user_dependency(*args))
-=======
-internal_auth = Depends(InternalAuth(audience=["service_xyz"]))
->>>>>>> 09aa7d1d
+    return Depends(_get_user_privileged_dependency(*args) if require_self_or_admin else _get_user_dependency(*args))
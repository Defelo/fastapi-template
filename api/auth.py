--- conflicted
+++ resolved
@@ -1,24 +1,16 @@
-<<<<<<< HEAD
 from enum import Enum
-from typing import Any, Awaitable, Callable, cast
-=======
-from typing import Any
->>>>>>> 6f21b4f7
+from typing import Any, Awaitable, Callable
 
 from fastapi import Depends, Request
 from fastapi.openapi.models import HTTPBearer
 from fastapi.security.base import SecurityBase
 from sqlalchemy import Column
 
-<<<<<<< HEAD
 from .database import db
 from .exceptions.auth import InvalidTokenError, PermissionDeniedError
 from .exceptions.user import UserNotFoundError
 from .models import Session, User
-=======
-from .exceptions.auth import InvalidTokenError
 from .utils.jwt import decode_jwt
->>>>>>> 6f21b4f7
 
 
 def get_token(request: Request) -> str:
@@ -37,10 +29,6 @@
         self.model = HTTPBearer()
         self.scheme_name = self.__class__.__name__
 
-<<<<<<< HEAD
-    async def _get_session(self, token: str) -> Session | None:
-        raise NotImplementedError
-=======
     async def __call__(self, request: Request) -> Any:
         raise NotImplementedError
 
@@ -53,14 +41,18 @@
 
     async def _check_token(self, token: str) -> bool:
         return token == self._token
->>>>>>> 6f21b4f7
 
-    async def __call__(self, request: Request) -> Session | None:
-        if not (session := await self._get_session(get_token(request))):
+    async def __call__(self, request: Request) -> bool:
+        if not await self._check_token(get_token(request)):
             raise InvalidTokenError
-<<<<<<< HEAD
+        return True
 
-        return session
+
+class JWTAuth(HTTPAuth):
+    async def __call__(self, request: Request) -> dict[Any, Any]:
+        if (data := decode_jwt(get_token(request))) is None:
+            raise InvalidTokenError
+        return data
 
 
 class UserAuth(HTTPAuth):
@@ -69,23 +61,23 @@
 
         self.min_level: PermissionLevel = min_level
 
-    async def _get_session(self, token: str) -> Session | None:
-        return await Session.from_access_token(token)
+    async def __call__(self, request: Request) -> Session | None:
+        session: Session | None = await Session.from_access_token(get_token(request))
 
-    async def __call__(self, request: Request) -> Session | None:
         if self.min_level == PermissionLevel.PUBLIC:
-            try:
-                return await super().__call__(request)
-            except InvalidTokenError:
-                return None
+            return session
 
-        session: Session = cast(Session, await super().__call__(request))
+        if not session:
+            raise InvalidTokenError
 
         if self.min_level == PermissionLevel.ADMIN and not session.user.admin:
             raise PermissionDeniedError
 
         return session
 
+
+static_token_auth = Depends(StaticTokenAuth("secret token"))
+jwt_auth = Depends(JWTAuth())
 
 public_auth = Depends(UserAuth(PermissionLevel.PUBLIC))
 user_auth = Depends(UserAuth(PermissionLevel.USER))
@@ -122,18 +114,4 @@
 
 
 def get_user(*args: Column[Any], require_self_or_admin: bool = False) -> Any:
-    return Depends(_get_user_privileged_dependency(*args) if require_self_or_admin else _get_user_dependency(*args))
-=======
-        return True
-
-
-class JWTAuth(HTTPAuth):
-    async def __call__(self, request: Request) -> dict[Any, Any]:
-        if (data := decode_jwt(get_token(request))) is None:
-            raise InvalidTokenError
-        return data
-
-
-static_token_auth = Depends(StaticTokenAuth("secret token"))
-jwt_auth = Depends(JWTAuth())
->>>>>>> 6f21b4f7
+    return Depends(_get_user_privileged_dependency(*args) if require_self_or_admin else _get_user_dependency(*args))
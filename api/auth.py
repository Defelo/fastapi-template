<<<<<<< HEAD
from enum import Enum, auto
from typing import Any, cast

from fastapi import Request, Depends
=======
from fastapi import Depends, Request
>>>>>>> baa8afa4
from fastapi.openapi.models import HTTPBearer
from fastapi.security.base import SecurityBase
from sqlalchemy import Column

from .database import db
from .exceptions.auth import InvalidTokenError, PermissionDeniedError
from .exceptions.user import UserNotFoundError
from .models import User, Session


def get_token(request: Request) -> str:
    authorization: str = request.headers.get("Authorization", "")
    return authorization.removeprefix("Bearer ")


class PermissionLevel(Enum):
    PUBLIC = auto()
    USER = auto()
    ADMIN = auto()


class HTTPAuth(SecurityBase):
    def __init__(self) -> None:
        self.model = HTTPBearer()
        self.scheme_name = self.__class__.__name__

    async def _get_session(self, token: str) -> Session | None:
        raise NotImplementedError

    async def __call__(self, request: Request) -> Session | None:
        if not (session := await self._get_session(get_token(request))):
            raise InvalidTokenError

        return session


class UserAuth(HTTPAuth):
    def __init__(self, min_level: PermissionLevel) -> None:
        super().__init__()

        self.min_level: PermissionLevel = min_level

    async def _get_session(self, token: str) -> Session | None:
        return await Session.from_access_token(token)

    async def __call__(self, request: Request) -> Session | None:
        if self.min_level == PermissionLevel.PUBLIC:
            try:
                return await super().__call__(request)
            except InvalidTokenError:
                return None

        session: Session = cast(Session, await super().__call__(request))

        if self.min_level == PermissionLevel.ADMIN and not session.user.admin:
            raise PermissionDeniedError

        return session


public_auth = Depends(UserAuth(PermissionLevel.PUBLIC))
user_auth = Depends(UserAuth(PermissionLevel.USER))
admin_auth = Depends(UserAuth(PermissionLevel.ADMIN))


@Depends
async def is_admin(session: Session | None = public_auth) -> bool:
    return session is not None and session.user.admin


def get_user(*args: Column[Any], require_self_or_admin: bool = False) -> Any:
    async def default_dependency(user_id: str, session: Session | None = public_auth) -> User:
        if user_id.lower() in ["me", "self"] and session:
            user_id = session.user_id
        if not (user := await db.get(User, *args, id=user_id)):
            raise UserNotFoundError

        return user

    if not require_self_or_admin:
        return Depends(default_dependency)

    async def self_or_admin_dependency(user_id: str, session: Session = user_auth) -> User:
        if user_id.lower() in ["me", "self"]:
            user_id = session.user_id
        if session.user_id != user_id and not session.user.admin:
            raise PermissionDeniedError

        return await default_dependency(user_id)

    return Depends(self_or_admin_dependency)<|MERGE_RESOLUTION|>--- conflicted
+++ resolved
@@ -1,11 +1,7 @@
-<<<<<<< HEAD
 from enum import Enum, auto
 from typing import Any, cast
 
-from fastapi import Request, Depends
-=======
 from fastapi import Depends, Request
->>>>>>> baa8afa4
 from fastapi.openapi.models import HTTPBearer
 from fastapi.security.base import SecurityBase
 from sqlalchemy import Column
@@ -13,7 +9,7 @@
 from .database import db
 from .exceptions.auth import InvalidTokenError, PermissionDeniedError
 from .exceptions.user import UserNotFoundError
-from .models import User, Session
+from .models import Session, User
 
 
 def get_token(request: Request) -> str:

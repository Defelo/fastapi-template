--- conflicted
+++ resolved
@@ -1,14 +1,14 @@
-<<<<<<< HEAD
 import hashlib
 from asyncio import get_event_loop
 from concurrent.futures import ThreadPoolExecutor
 from datetime import timedelta, datetime
 from functools import wraps
-from typing import Callable, Awaitable, Optional
+from typing import Callable, Awaitable, Optional, Any, cast, Type
 
 import jwt
 from argon2 import PasswordHasher
 from argon2.exceptions import VerificationError, InvalidHash
+from pydantic import BaseModel, BaseConfig
 from pyotp import TOTP
 
 from .environment import HASH_TIME_COST, HASH_MEMORY_COST, JWT_SECRET, MFA_VALID_WINDOW
@@ -61,15 +61,7 @@
     return True
 
 
-def get_example(arg: type) -> dict:
-=======
-from typing import Any, cast, Type
-
-from pydantic import BaseModel, BaseConfig
-
-
 def get_example(arg: Type[BaseModel]) -> dict[str, Any]:
->>>>>>> ab1f2c5a
     # noinspection PyUnresolvedReferences
     return cast(dict[str, dict[str, Any]], arg.Config.schema_extra)["example"]
 

--- conflicted
+++ resolved
@@ -1,9 +1,4 @@
-<<<<<<< HEAD
-from api.auth import user_auth
-from api.endpoints.test import router
-=======
 from httpx import AsyncClient
->>>>>>> 63520edc
 
 
 async def test__test(client: AsyncClient) -> None:
@@ -12,20 +7,12 @@
     assert response.json() == {"result": "hello world"}
 
 
-<<<<<<< HEAD
-    async def test__test(self) -> None:
-        route = self.get_route("GET", "/test")
-        response = await route.endpoint()
-        self.assertEqual({"result": "hello world"}, response)
+async def test__auth__unauthorized(client: AsyncClient) -> None:
+    response = await client.get("/auth")
+    assert response.status_code == 401
 
-    async def test__auth(self) -> None:
-        route = self.get_route("GET", "/auth")
-        self.assertEqual([user_auth], route.dependencies)
-        response = await route.endpoint()
-        self.assertEqual([1, 2, 3], response)
-=======
-async def test__auth(client: AsyncClient) -> None:
-    response = await client.get("/auth")
+
+async def test__auth__authorized(user_client: AsyncClient) -> None:
+    response = await user_client.get("/auth")
     assert response.status_code == 200
-    assert response.json() == [1, 2, 3]
->>>>>>> 63520edc
+    assert response.json() == [1, 2, 3]
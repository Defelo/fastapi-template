--- conflicted
+++ resolved
@@ -1,167 +1,14 @@
-<<<<<<< HEAD
-from contextlib import asynccontextmanager
-from typing import Any, AsyncIterator, Callable
-from unittest import IsolatedAsyncioTestCase
-from unittest.mock import MagicMock, patch
-=======
+import asyncio
 from typing import Any, Callable
 from unittest.mock import AsyncMock, MagicMock
->>>>>>> 63520edc
 
+from _pytest.monkeypatch import MonkeyPatch
+from httpx import AsyncClient
 from pytest_mock import MockerFixture
 
-from .utils import import_module
+from .utils import import_module, mock_asynccontextmanager
 from api import app
 
-<<<<<<< HEAD
-from utils import AsyncMock, import_module, mock_list
-
-
-class TestApp(IsolatedAsyncioTestCase):
-    def get_decorated_function(
-        self, fastapi_patch: MagicMock, decorator_name: str, *decorator_args: Any, **decorator_kwargs: Any
-    ) -> tuple[Any, Callable[..., Any]]:
-        functions: list[Callable[..., Any]] = []
-        decorator = MagicMock(side_effect=functions.append)
-        getattr(fastapi_patch(), decorator_name).side_effect = (
-            lambda *args, **kwargs: decorator if (args, kwargs) == (decorator_args, decorator_kwargs) else MagicMock()
-        )
-        fastapi_patch.reset_mock()
-
-        module = import_module("api.app")
-
-        decorator.assert_called_once()
-        self.assertEqual(1, len(functions))
-        return module, functions[0]
-
-    @patch("api.app.ROUTERS")
-    @patch("api.app.app")
-    @patch("api.app.SENTRY_DSN", None)
-    @patch("api.app.DEBUG", False)
-    async def test__setup_app(self, app_mock: MagicMock, routers_mock: MagicMock) -> None:
-        routers = mock_list(5)
-        routers_mock.__iter__.return_value = iter(routers.copy())
-        app_mock.include_router.side_effect = routers.remove
-
-        app.setup_app()
-
-        self.assertFalse(routers)
-
-    @patch("api.app.get_version")
-    @patch("api.app.setup_sentry")
-    @patch("api.app.ROUTERS")
-    @patch("api.app.app")
-    @patch("api.app.SENTRY_DSN")
-    @patch("api.app.DEBUG", False)
-    async def test__setup_app__sentry(
-        self,
-        sentry_dsn_mock: MagicMock,
-        app_mock: MagicMock,
-        routers_mock: MagicMock,
-        setup_sentry_mock: MagicMock,
-        get_version_mock: MagicMock,
-    ) -> None:
-        routers = mock_list(5)
-        routers_mock.__iter__.return_value = iter(routers.copy())
-        app_mock.include_router.side_effect = routers.remove
-
-        app.setup_app()
-
-        get_version_mock.assert_called_once_with()
-        setup_sentry_mock.assert_called_once_with(app_mock, sentry_dsn_mock, "FastAPI", get_version_mock().description)
-        self.assertFalse(routers)
-
-    @patch("api.app.ROUTERS")
-    @patch("api.app.CORSMiddleware")
-    @patch("api.app.app")
-    @patch("api.app.SENTRY_DSN", None)
-    @patch("api.app.DEBUG", True)
-    async def test__setup_app__debug(
-        self, app_mock: MagicMock, cors_middleware_mock: MagicMock, routers_mock: MagicMock
-    ) -> None:
-        routers = mock_list(5)
-        routers_mock.__iter__.return_value = iter(routers.copy())
-        app_mock.include_router.side_effect = routers.remove
-
-        app.setup_app()
-
-        app_mock.add_middleware.assert_called_once_with(
-            cors_middleware_mock, allow_origins=["*"], allow_credentials=True, allow_methods=["*"], allow_headers=["*"]
-        )
-        self.assertFalse(routers)
-
-    @patch("api.database.db")
-    @patch("fastapi.FastAPI")
-    async def test__db_session(self, fastapi_patch: MagicMock, db_patch: MagicMock) -> None:
-        _, db_session = self.get_decorated_function(fastapi_patch, "middleware", "http")
-
-        events = []
-        db_patch.create_session.side_effect = lambda: events.append(0)
-        expected = MagicMock()
-        call_next = AsyncMock(side_effect=lambda _: events.append(1) or expected)  # type: ignore
-        request = MagicMock()
-        db_patch.commit = AsyncMock(side_effect=lambda: events.append(2))
-        db_patch.close = AsyncMock(side_effect=lambda: events.append(3))
-
-        result = await db_session(request, call_next)
-
-        self.assertEqual([0, 1, 2, 3], events)
-        call_next.assert_called_once_with(request)
-        self.assertEqual(expected, result)
-
-    @patch("api.models.User.initialize", new_callable=AsyncMock)
-    @patch("asyncio.create_task")
-    @patch("api.database.db")
-    @patch("fastapi.FastAPI")
-    async def test__on_startup(
-        self,
-        fastapi_patch: MagicMock,
-        db_patch: MagicMock,
-        create_task_patch: MagicMock,
-        user_initialize_patch: MagicMock,
-    ) -> None:
-        module, on_startup = self.get_decorated_function(fastapi_patch, "on_event", "startup")
-        db_patch.create_tables = AsyncMock()
-        _setup_app = module.setup_app
-        module.setup_app = MagicMock()
-        clean_expired_sessions_loop = module.clean_expired_sessions_loop = MagicMock()
-
-        events = []
-        user_initialize_patch.side_effect = lambda: events.append(1)
-
-        @asynccontextmanager
-        async def context_manager() -> AsyncIterator[None]:
-            events.append(0)
-            yield
-            events.append(2)
-
-        module.db_context = context_manager
-
-        try:
-            await on_startup()
-
-            module.setup_app.assert_called_once_with()
-            db_patch.create_tables.assert_called_once_with()
-            clean_expired_sessions_loop.assert_called_once_with()
-            create_task_patch.assert_called_once_with(clean_expired_sessions_loop())
-            self.assertEqual([0, 1, 2], events)
-        finally:
-            module.setup_app = _setup_app
-
-    @patch("fastapi.FastAPI")
-    async def test__on_shutdown(self, fastapi_patch: MagicMock) -> None:
-        _, on_shutdown = self.get_decorated_function(fastapi_patch, "on_event", "shutdown")
-
-        await on_shutdown()
-
-    @patch("fastapi.FastAPI")
-    async def test__status(self, fastapi_patch: MagicMock) -> None:
-        _, status = self.get_decorated_function(fastapi_patch, "head", "/status", tags=["status"])
-
-        result = await status()
-
-        self.assertIsNone(result)
-=======
 
 def get_decorated_function(
     fastapi_patch: MagicMock, decorator_name: str, *decorator_args: Any, **decorator_kwargs: Any
@@ -181,23 +28,23 @@
 
 
 async def test__setup_app__sentry(mocker: MockerFixture) -> None:
-    mocker.patch("api.app.SENTRY_DSN", "some_sentry_dsn")
-    mocker.patch("api.app.DEBUG", False)
+    get_version_mock = mocker.patch("api.app.get_version")
     setup_sentry_mock = mocker.patch("api.app.setup_sentry")
     app_mock = mocker.patch("api.app.app")
-    get_version_mock = mocker.patch("api.app.get_version")
-    get_version_mock.return_value = MagicMock(description="some description")
+    sentry_dsn_mock = mocker.patch("api.app.SENTRY_DSN")
+    mocker.patch("api.app.DEBUG", False)
 
     app.setup_app()
 
-    setup_sentry_mock.assert_called_once_with(app_mock, "some_sentry_dsn", "FastAPI", "some description")
+    get_version_mock.assert_called_once_with()
+    setup_sentry_mock.assert_called_once_with(app_mock, sentry_dsn_mock, "FastAPI", get_version_mock().description)
 
 
 async def test__setup_app__debug(mocker: MockerFixture) -> None:
+    app_mock = mocker.patch("api.app.app")
+    cors_middleware_mock = mocker.patch("api.app.CORSMiddleware")
     mocker.patch("api.app.SENTRY_DSN", None)
     mocker.patch("api.app.DEBUG", True)
-    app_mock = mocker.patch("api.app.app")
-    cors_middleware_mock = mocker.patch("api.app.CORSMiddleware")
 
     app.setup_app()
 
@@ -208,42 +55,75 @@
 
 async def test__db_session(mocker: MockerFixture) -> None:
     fastapi_patch = mocker.patch("fastapi.FastAPI")
-    db_patch = mocker.patch("api.database.db")
+    expected = MagicMock()
+    request = MagicMock()
 
-    _, db_session = get_decorated_function(fastapi_patch, "middleware", "http")
+    module, db_session = get_decorated_function(fastapi_patch, "middleware", "http")
 
-    events = []
-    db_patch.create_session.side_effect = lambda: events.append(0)
-    expected = MagicMock()
-    call_next = AsyncMock(side_effect=lambda _: events.append(1) or expected)  # type: ignore
-    request = MagicMock()
-    db_patch.commit = AsyncMock(side_effect=lambda: events.append(2))
-    db_patch.close = AsyncMock(side_effect=lambda: events.append(3))
+    module.db_context, [func_callback], assert_calls = mock_asynccontextmanager(1, None)
+    call_next = AsyncMock(side_effect=lambda _: func_callback() or expected)
 
     result = await db_session(request, call_next)
 
-    assert events == [0, 1, 2, 3]
+    assert_calls()
     call_next.assert_called_once_with(request)
     assert result == expected
 
 
-async def test__on_startup(mocker: MockerFixture) -> None:
+async def test__rollback_on_exception(mocker: MockerFixture) -> None:
     fastapi_patch = mocker.patch("fastapi.FastAPI")
     db_patch = mocker.patch("api.database.db")
+    db_patch.session.rollback = AsyncMock()
+    http_exception_patch = mocker.patch("starlette.exceptions.HTTPException")
+    http_exception_handler_patch = mocker.patch("fastapi.exception_handlers.http_exception_handler", AsyncMock())
+
+    _, rollback_on_exception = get_decorated_function(fastapi_patch, "exception_handler", http_exception_patch)
+
+    result = await rollback_on_exception(request := MagicMock(), exc := MagicMock())
+
+    db_patch.session.rollback.assert_called_once_with()
+    http_exception_handler_patch.assert_called_once_with(request, exc)
+    assert result == await http_exception_handler_patch()
+
+
+async def test__clean_expired_sessions_loop(mocker: MockerFixture) -> None:
+    real_sleep = asyncio.sleep
+    cnt = 0
+
+    async def clean_expired_sessions() -> None:
+        nonlocal cnt
+        cnt += 1
+        if cnt % 2 == 0:
+            raise Exception("test")
+
+    mocker.patch("api.app.asyncio.sleep", lambda _: real_sleep(0))
+    mocker.patch("api.app.clean_expired_sessions", clean_expired_sessions)
+
+    asyncio.create_task(app.clean_expired_sessions_loop())
+    await real_sleep(0.2)
+    assert cnt >= 100
+
+
+async def test__on_startup(mocker: MockerFixture, monkeypatch: MonkeyPatch) -> None:
+    fastapi_patch = mocker.patch("fastapi.FastAPI")
+    db_patch = mocker.patch("api.database.db")
+    create_task_mock = mocker.patch("asyncio.create_task")
+    user_initialize_mock = mocker.patch("api.models.User.initialize")
 
     module, on_startup = get_decorated_function(fastapi_patch, "on_event", "startup")
+    db_patch.create_tables = AsyncMock()
+    monkeypatch.setattr(module, "setup_app", MagicMock())
+    clean_expired_sessions_loop = module.clean_expired_sessions_loop = MagicMock()
 
-    db_patch.create_tables = AsyncMock()
-    _setup_app = module.setup_app
-    module.setup_app = MagicMock()
+    module.db_context, [user_initialize_mock.side_effect], assert_calls = mock_asynccontextmanager(1, None)
 
-    try:
-        await on_startup()
+    await on_startup()
 
-        module.setup_app.assert_called_once_with()
-        db_patch.create_tables.assert_called_once_with()
-    finally:
-        module.setup_app = _setup_app
+    module.setup_app.assert_called_once_with()
+    db_patch.create_tables.assert_called_once_with()
+    clean_expired_sessions_loop.assert_called_once_with()
+    create_task_mock.assert_called_once_with(clean_expired_sessions_loop())
+    assert_calls()
 
 
 async def test__on_shutdown(mocker: MockerFixture) -> None:
@@ -254,10 +134,6 @@
     await on_shutdown()
 
 
-async def test__status(mocker: MockerFixture) -> None:
-    fastapi_patch = mocker.patch("fastapi.FastAPI")
-
-    _, status = get_decorated_function(fastapi_patch, "head", "/status", tags=["status"])
-
-    assert await status() is None
->>>>>>> 63520edc
+async def test__status(client: AsyncClient) -> None:
+    response = await client.head("/status")
+    assert response.status_code == 200
import importlib
import inspect
import runpy
import sys
from contextlib import asynccontextmanager
from functools import partial
from types import ModuleType
<<<<<<< HEAD
from typing import Any, AsyncContextManager, AsyncIterator, Callable, TypeVar, cast
=======
from typing import AsyncContextManager, AsyncIterator, Callable, TypeVar, cast
>>>>>>> ef5e1020
from unittest.mock import MagicMock


T = TypeVar("T")


def mock_list(size: int) -> list[MagicMock]:
    return [MagicMock() for _ in range(size)]


def mock_dict(size: int, string_keys: bool = False) -> dict[MagicMock | str, MagicMock]:
    return {(str(MagicMock()) if string_keys else MagicMock()): MagicMock() for _ in range(size)}


def reload_module(module: ModuleType) -> ModuleType:
    return importlib.reload(module)


def import_module(name: str | ModuleType) -> ModuleType:
    if isinstance(name, ModuleType):
        return reload_module(name)
    if module := sys.modules.get(name):
        return importlib.reload(module)

    return importlib.import_module(name)


def run_module(module: ModuleType) -> None:
    runpy.run_path(inspect.getfile(module), {}, "__main__")


def mock_call_assertions(n: int) -> tuple[list[Callable[[], None]], Callable[[], None]]:
    events: list[int] = []

    def assert_calls() -> None:
        assert events == [*range(n)]

    callbacks = [cast(Callable[[], None], partial(events.append, i)) for i in range(n)]

    return callbacks, assert_calls


def mock_asynccontextmanager(
    n: int, value: T
) -> tuple[Callable[[], AsyncContextManager[T]], list[Callable[[], None]], Callable[[], None]]:
    [enter_callback, *callbacks, exit_callback], assert_calls = mock_call_assertions(n + 2)

    async def context_manager() -> AsyncIterator[T]:
        enter_callback()
        yield value
        exit_callback()

    return asynccontextmanager(context_manager), callbacks, assert_calls<|MERGE_RESOLUTION|>--- conflicted
+++ resolved
@@ -5,11 +5,7 @@
 from contextlib import asynccontextmanager
 from functools import partial
 from types import ModuleType
-<<<<<<< HEAD
-from typing import Any, AsyncContextManager, AsyncIterator, Callable, TypeVar, cast
-=======
 from typing import AsyncContextManager, AsyncIterator, Callable, TypeVar, cast
->>>>>>> ef5e1020
 from unittest.mock import MagicMock
 
 

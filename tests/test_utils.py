--- conflicted
+++ resolved
@@ -5,13 +5,10 @@
 from typing import Any, AsyncIterator, cast
 from unittest.mock import AsyncMock, MagicMock
 
-<<<<<<< HEAD
 import jwt
 import pytest
-=======
 from fastapi import FastAPI
 from pydantic import BaseModel, Field
->>>>>>> 0d732e40
 from pytest_mock import MockerFixture
 
 from .utils import mock_asynccontextmanager, mock_dict, mock_list
@@ -237,7 +234,45 @@
     }
 
 
-<<<<<<< HEAD
+async def test__add_endpoint_links_to_openapi_docs() -> None:
+    app = FastAPI(
+        description="`GET /test` test `POST /foobar`",
+        openapi_tags=[{"name": "test", "description": "asdf `GET /test`"}],
+    )
+
+    class Model(BaseModel):
+        test: str = Field(description="xyz `POST /foobar`")
+
+    @app.get("/test", tags=["test"], responses=utils.responses(Model))
+    async def test() -> None:
+        """Test endpoint. `POST /foobar`"""
+        pass
+
+    @app.post("/foobar", tags=["test"])
+    async def foobar() -> None:
+        """Foobar endpoint. `GET /test`"""
+        pass
+
+    utils.add_endpoint_links_to_openapi_docs(app.openapi())
+    schema = app.openapi()
+    assert (
+        schema["info"]["description"]
+        == "[`GET /test`](docs#/test/test_test_get) test [`POST /foobar`](docs#/test/foobar_foobar_post)"
+    )
+    assert schema["tags"][0]["description"] == "asdf [`GET /test`](docs#/test/test_test_get)"
+    assert (
+        schema["paths"]["/test"]["get"]["description"]
+        == "Test endpoint. [`POST /foobar`](docs#/test/foobar_foobar_post)"
+    )
+    assert (
+        schema["paths"]["/foobar"]["post"]["description"] == "Foobar endpoint. [`GET /test`](docs#/test/test_test_get)"
+    )
+    assert (
+        schema["components"]["schemas"]["Model"]["properties"]["test"]["description"]
+        == "xyz [`POST /foobar`](docs#/test/foobar_foobar_post)"
+    )
+
+
 @pytest.mark.parametrize(
     "secret,sitekey,expected",
     [("", "", False), (None, None, False), ("foo", "", False), ("", "bar", False), ("foo", "bar", True)],
@@ -281,43 +316,4 @@
     assert_calls()
     client_patch.assert_called_once()
     session.post.assert_called_once()
-    response.json.assert_called_once()
-=======
-async def test__add_endpoint_links_to_openapi_docs() -> None:
-    app = FastAPI(
-        description="`GET /test` test `POST /foobar`",
-        openapi_tags=[{"name": "test", "description": "asdf `GET /test`"}],
-    )
-
-    class Model(BaseModel):
-        test: str = Field(description="xyz `POST /foobar`")
-
-    @app.get("/test", tags=["test"], responses=utils.responses(Model))
-    async def test() -> None:
-        """Test endpoint. `POST /foobar`"""
-        pass
-
-    @app.post("/foobar", tags=["test"])
-    async def foobar() -> None:
-        """Foobar endpoint. `GET /test`"""
-        pass
-
-    utils.add_endpoint_links_to_openapi_docs(app.openapi())
-    schema = app.openapi()
-    assert (
-        schema["info"]["description"]
-        == "[`GET /test`](docs#/test/test_test_get) test [`POST /foobar`](docs#/test/foobar_foobar_post)"
-    )
-    assert schema["tags"][0]["description"] == "asdf [`GET /test`](docs#/test/test_test_get)"
-    assert (
-        schema["paths"]["/test"]["get"]["description"]
-        == "Test endpoint. [`POST /foobar`](docs#/test/foobar_foobar_post)"
-    )
-    assert (
-        schema["paths"]["/foobar"]["post"]["description"] == "Foobar endpoint. [`GET /test`](docs#/test/test_test_get)"
-    )
-    assert (
-        schema["components"]["schemas"]["Model"]["properties"]["test"]["description"]
-        == "xyz [`POST /foobar`](docs#/test/foobar_foobar_post)"
-    )
->>>>>>> 0d732e40
+    response.json.assert_called_once()
<p>

  [![CI](https://github.com/Defelo/fastapi-template/actions/workflows/ci.yml/badge.svg)](https://github.com/Defelo/fastapi-template/actions/workflows/ci.yml)
  [![Code style: black](https://img.shields.io/badge/code%20style-black-000000.svg)](https://github.com/psf/black)
  [![Maintainability](https://api.codeclimate.com/v1/badges/72080273c78701c4f0eb/maintainability)](https://codeclimate.com/github/Defelo/fastapi-template/maintainability)
  [![Test Coverage](https://api.codeclimate.com/v1/badges/72080273c78701c4f0eb/test_coverage)](https://codeclimate.com/github/Defelo/fastapi-template/test_coverage)

</p>

# fastapi-template

A template for projects that use the [FastAPI framework](https://fastapi.tiangolo.com/).

## How to use this template

### Choose a template branch

Currently these two branches are available:

- `develop`: Contains a basic FastAPI template using SQLAlchemy and aioredis, including basic logging, optional token authentication, utilities to simplify documentation creation and some demo endpoints, as well as a `Dockerfile` to create a Docker image and a GitHub Actions workflow to automatically build and push the Docker image to GitHub Container Registry.
- `users`: Contains everything included in the `develop` branch and implements basic user management functionality. This includes endpoints for user creation, session management and administration as well as features such as 2FA via TOTP, generic OAuth2 and reCAPTCHA on account creation and/or too many failed login attempts.

Replace `TEMPLATE_BRANCH` in the next section with the branch you would like to use.

### Setup repository

1. Click the [Use this template](https://github.com/Defelo/fastapi-template/generate) button to generate a new repository
2. `git clone` your new repository
3. Add this repository as a `template` remote: `git remote add template https://github.com/Defelo/fastapi-template.git && git fetch template`
4. Reset your branch to the template branch you would like to use: `git reset --hard template/TEMPLATE_BRANCH`
5. Force push your branch to GitHub: `git push -f`

To later update your repository you can just merge the template into your own branch: `git fetch template && git merge template/TEMPLATE_BRANCH`

### Customize template files

1. Adjust `name`, `description`, `authors`, `homepage` and `repository` in [pyproject.toml](https://github.com/Defelo/fastapi-template/blob/develop/pyproject.toml#L2-L9)
2. Adjust repository url in [Dockerfile](https://github.com/Defelo/fastapi-template/blob/develop/Dockerfile#L24)
3. Adjust docker image tag in [docker-compose.yml](https://github.com/Defelo/fastapi-template/blob/develop/docker-compose.yml#L5) and [.github/workflows/ci.yml](https://github.com/Defelo/fastapi-template/blob/develop/.github/workflows/ci.yml#L9)
4. (optional) Enable additional platforms for docker buildx in [.github/workflows/ci.yml](https://github.com/Defelo/fastapi-template/blob/develop/.github/workflows/ci.yml#L165-L168)
5. Enable docker push in [.github/workflows/ci.yml](https://github.com/Defelo/fastapi-template/blob/develop/.github/workflows/ci.yml#L232) by removing the `"false" #`
6. (optional) Adjust [.github/workflows/ci.yml](https://github.com/Defelo/fastapi-template/blob/develop/.github/workflows/ci.yml#L292-L304) to enable automatic deployment by sending an HTTP request to a specific url
7. (optional) If you *don't* want your dependabot pull requests to be merged automatically, remove the [.github/workflows/merge-me.yml](https://github.com/Defelo/fastapi-template/blob/develop/.github/workflows/merge-me.yml) workflow
8. (optional) If you want to automatically delete unused docker tags from GHCR:
    1. Adjust repository owner and name in [.github/workflows/docker_clean.yml](https://github.com/Defelo/fastapi-template/blob/develop/.github/workflows/docker_clean.yml#L10-L11)
    2. Uncomment the workflow triggers in [.github/workflows/docker_clean.yml](https://github.com/Defelo/fastapi-template/blob/develop/.github/workflows/docker_clean.yml#L4-L6)
    3. Create a [personal access token](https://github.com/settings/tokens/new) with `delete:packages` permissions
    4. Create a new `docker-clean` environment, allow only `develop` as deployment branch and create a `CR_PAT` secret that contains the personal access token

## Development

### Prerequisites
- [Python 3.10](https://python.org/)
- [Poetry](https://python-poetry.org/) + [poethepoet](https://pypi.org/project/poethepoet/)
- [Git](https://git-scm.com/)
- [Docker](https://www.docker.com/) + [docker-compose](https://docs.docker.com/compose/) (recommended)
- [PyCharm Community/Professional](https://www.jetbrains.com/pycharm/) (recommended)

### Clone the repository

#### SSH (recommended)
```bash
git clone --recursive git@github.com:Defelo/fastapi-template.git
```

#### HTTPS
```bash
git clone --recursive https://github.com/Defelo/fastapi-template.git
```

### Setup development environment

After cloning the repository, you can setup the development environment by running the following command:

```bash
poe setup
```

This will create a virtual environment, install the dependencies, create a `.env` file and install the pre-commit hook.

### PyCharm configuration

Configure the Python interpreter:

- Open PyCharm and go to `Settings` ➔ `Project` ➔ `Python Interpreter`
- Open the menu `Python Interpreter` and click on `Show All...`
- Click on the plus symbol
- Click on `Poetry Environment`
- Select `Existing environment` (setup the environment first by running `poe setup`)
- Confirm with `OK`

Setup the run configuration:

- Click on `Add Configuration...` ➔ `Add new...` ➔ `Python`
- Change target from `Script path` to `Module name` and choose the `api` module
- Change the working directory to root path  ➔ `Edit Configurations`  ➔ `Working directory`
- In the `EnvFile` tab add your `.env` file
- Confirm with `OK`

### Run the API

To run the api for development you can use the `api` task:

```bash
poe api
```

### Poetry Scripts

```bash
poe setup           # setup dependencies, .env file and pre-commit hook
poe api             # start api locally
poe test            # run unit tests
poe pre-commit      # run pre-commit checks
  poe lint          # run linter
    poe format      # run auto formatter
      poe isort     # sort imports
      poe black     # reformat code
    poe mypy        # check typing
    poe flake8      # check code style
  poe coverage      # run unit tests with coverage
<<<<<<< HEAD
poe hash-password   # hash a given password using argon2
=======
poe alembic         # use alembic to manage database migrations
poe migrate         # run database migrations
>>>>>>> 415c8b58
```<|MERGE_RESOLUTION|>--- conflicted
+++ resolved
@@ -119,10 +119,7 @@
     poe mypy        # check typing
     poe flake8      # check code style
   poe coverage      # run unit tests with coverage
-<<<<<<< HEAD
-poe hash-password   # hash a given password using argon2
-=======
 poe alembic         # use alembic to manage database migrations
 poe migrate         # run database migrations
->>>>>>> 415c8b58
+poe hash-password   # hash a given password using argon2
 ```
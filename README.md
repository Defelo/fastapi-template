--- conflicted
+++ resolved
@@ -121,9 +121,7 @@
   poe coverage      # run unit tests with coverage
 poe alembic         # use alembic to manage database migrations
 poe migrate         # run database migrations
-<<<<<<< HEAD
+poe env             # show settings from .env file
+poe jwt             # generate a jwt with the given payload and ttl in seconds
 poe hash-password   # hash a given password using argon2
-=======
-poe jwt             # generate a jwt with the given payload and ttl in seconds
->>>>>>> 452da1c4
 ```
[[package]]
name = "aiohttp"
version = "3.8.1"
description = "Async http client/server framework (asyncio)"
category = "main"
optional = false
python-versions = ">=3.6"

[package.dependencies]
aiosignal = ">=1.1.2"
async-timeout = ">=4.0.0a3,<5.0"
attrs = ">=17.3.0"
charset-normalizer = ">=2.0,<3.0"
frozenlist = ">=1.1.1"
multidict = ">=4.5,<7.0"
yarl = ">=1.0,<2.0"

[package.extras]
speedups = ["aiodns", "brotli", "cchardet"]

[[package]]
name = "aiomysql"
version = "0.1.1"
description = "MySQL driver for asyncio."
category = "main"
optional = false
python-versions = ">=3.7"

[package.dependencies]
PyMySQL = ">=1.0"

[package.extras]
rsa = ["PyMySQL[rsa] (>=1.0)"]
sa = ["sqlalchemy (>=1.0,<1.4)"]

[[package]]
name = "aioredis"
version = "2.0.1"
description = "asyncio (PEP 3156) Redis support"
category = "main"
optional = false
python-versions = ">=3.6"

[package.dependencies]
async-timeout = "*"
typing-extensions = "*"

[package.extras]
hiredis = ["hiredis (>=1.0)"]

[[package]]
name = "aiosignal"
version = "1.2.0"
description = "aiosignal: a list of registered asynchronous callbacks"
category = "main"
optional = false
python-versions = ">=3.6"

[package.dependencies]
frozenlist = ">=1.1.0"

[[package]]
name = "aiosqlite"
version = "0.17.0"
description = "asyncio bridge to the standard sqlite3 module"
category = "dev"
optional = false
python-versions = ">=3.6"

[package.dependencies]
typing_extensions = ">=3.7.2"

[[package]]
<<<<<<< HEAD
=======
name = "alembic"
version = "1.8.1"
description = "A database migration tool for SQLAlchemy."
category = "main"
optional = false
python-versions = ">=3.7"

[package.dependencies]
Mako = "*"
SQLAlchemy = ">=1.3.0"

[package.extras]
tz = ["python-dateutil"]

[[package]]
>>>>>>> 415c8b58
name = "anyio"
version = "3.6.1"
description = "High level compatibility layer for multiple asynchronous event loop implementations"
category = "main"
optional = false
python-versions = ">=3.6.2"

[package.dependencies]
idna = ">=2.8"
sniffio = ">=1.1"

[package.extras]
doc = ["packaging", "sphinx-rtd-theme", "sphinx-autodoc-typehints (>=1.2.0)"]
test = ["coverage[toml] (>=4.5)", "hypothesis (>=4.0)", "pytest (>=7.0)", "pytest-mock (>=3.6.1)", "trustme", "contextlib2", "uvloop (<0.15)", "mock (>=4)", "uvloop (>=0.15)"]
trio = ["trio (>=0.16)"]

[[package]]
name = "argon2-cffi"
version = "21.3.0"
description = "The secure Argon2 password hashing algorithm."
category = "main"
optional = false
python-versions = ">=3.6"

[package.dependencies]
argon2-cffi-bindings = "*"

[package.extras]
dev = ["pre-commit", "cogapp", "tomli", "coverage[toml] (>=5.0.2)", "hypothesis", "pytest", "sphinx", "sphinx-notfound-page", "furo"]
docs = ["sphinx", "sphinx-notfound-page", "furo"]
tests = ["coverage[toml] (>=5.0.2)", "hypothesis", "pytest"]

[[package]]
name = "argon2-cffi-bindings"
version = "21.2.0"
description = "Low-level CFFI bindings for Argon2"
category = "main"
optional = false
python-versions = ">=3.6"

[package.dependencies]
cffi = ">=1.0.1"

[package.extras]
dev = ["pytest", "cogapp", "pre-commit", "wheel"]
tests = ["pytest"]

[[package]]
name = "astor"
version = "0.8.1"
description = "Read/rewrite/write Python ASTs"
category = "dev"
optional = false
python-versions = "!=3.0.*,!=3.1.*,!=3.2.*,!=3.3.*,>=2.7"

[[package]]
name = "async-timeout"
version = "4.0.2"
description = "Timeout context manager for asyncio programs"
category = "main"
optional = false
python-versions = ">=3.6"

[[package]]
name = "asyncpg"
version = "0.26.0"
description = "An asyncio PostgreSQL driver"
category = "main"
optional = false
python-versions = ">=3.6.0"

[package.extras]
dev = ["Cython (>=0.29.24,<0.30.0)", "pytest (>=6.0)", "Sphinx (>=4.1.2,<4.2.0)", "sphinxcontrib-asyncio (>=0.3.0,<0.4.0)", "sphinx-rtd-theme (>=0.5.2,<0.6.0)", "pycodestyle (>=2.7.0,<2.8.0)", "flake8 (>=3.9.2,<3.10.0)", "uvloop (>=0.15.3)"]
docs = ["Sphinx (>=4.1.2,<4.2.0)", "sphinxcontrib-asyncio (>=0.3.0,<0.4.0)", "sphinx-rtd-theme (>=0.5.2,<0.6.0)"]
test = ["pycodestyle (>=2.7.0,<2.8.0)", "flake8 (>=3.9.2,<3.10.0)", "uvloop (>=0.15.3)"]

[[package]]
name = "atomicwrites"
version = "1.4.1"
description = "Atomic file writes."
category = "dev"
optional = false
python-versions = ">=2.7, !=3.0.*, !=3.1.*, !=3.2.*, !=3.3.*"

[[package]]
name = "attrs"
version = "22.1.0"
description = "Classes Without Boilerplate"
category = "main"
optional = false
python-versions = ">=3.5"

[package.extras]
dev = ["coverage[toml] (>=5.0.2)", "hypothesis", "pympler", "pytest (>=4.3.0)", "mypy (>=0.900,!=0.940)", "pytest-mypy-plugins", "zope.interface", "furo", "sphinx", "sphinx-notfound-page", "pre-commit", "cloudpickle"]
docs = ["furo", "sphinx", "zope.interface", "sphinx-notfound-page"]
tests = ["coverage[toml] (>=5.0.2)", "hypothesis", "pympler", "pytest (>=4.3.0)", "mypy (>=0.900,!=0.940)", "pytest-mypy-plugins", "zope.interface", "cloudpickle"]
tests_no_zope = ["coverage[toml] (>=5.0.2)", "hypothesis", "pympler", "pytest (>=4.3.0)", "mypy (>=0.900,!=0.940)", "pytest-mypy-plugins", "cloudpickle"]

[[package]]
name = "bandit"
version = "1.7.4"
description = "Security oriented static analyser for python code."
category = "dev"
optional = false
python-versions = ">=3.7"

[package.dependencies]
colorama = {version = ">=0.3.9", markers = "platform_system == \"Windows\""}
GitPython = ">=1.0.1"
PyYAML = ">=5.3.1"
stevedore = ">=1.20.0"

[package.extras]
test = ["coverage (>=4.5.4)", "fixtures (>=3.0.0)", "flake8 (>=4.0.0)", "stestr (>=2.5.0)", "testscenarios (>=0.5.0)", "testtools (>=2.3.0)", "toml", "beautifulsoup4 (>=4.8.0)", "pylint (==1.9.4)"]
toml = ["toml"]
yaml = ["pyyaml"]

[[package]]
name = "black"
version = "22.6.0"
description = "The uncompromising code formatter."
category = "dev"
optional = false
python-versions = ">=3.6.2"

[package.dependencies]
click = ">=8.0.0"
mypy-extensions = ">=0.4.3"
pathspec = ">=0.9.0"
platformdirs = ">=2"
tomli = {version = ">=1.1.0", markers = "python_full_version < \"3.11.0a7\""}

[package.extras]
colorama = ["colorama (>=0.4.3)"]
d = ["aiohttp (>=3.7.4)"]
jupyter = ["ipython (>=7.8.0)", "tokenize-rt (>=3.2.0)"]
uvloop = ["uvloop (>=0.15.2)"]

[[package]]
name = "certifi"
version = "2022.6.15"
description = "Python package for providing Mozilla's CA Bundle."
category = "main"
optional = false
python-versions = ">=3.6"

[[package]]
name = "cffi"
version = "1.15.1"
description = "Foreign Function Interface for Python calling C code."
category = "main"
optional = false
python-versions = "*"

[package.dependencies]
pycparser = "*"

[[package]]
name = "charset-normalizer"
version = "2.1.1"
description = "The Real First Universal Charset Detector. Open, modern and actively maintained alternative to Chardet."
category = "main"
optional = false
python-versions = ">=3.6.0"

[package.extras]
unicode_backport = ["unicodedata2"]

[[package]]
name = "click"
version = "8.1.3"
description = "Composable command line interface toolkit"
category = "main"
optional = false
python-versions = ">=3.7"

[package.dependencies]
colorama = {version = "*", markers = "platform_system == \"Windows\""}

[[package]]
name = "colorama"
version = "0.4.5"
description = "Cross-platform colored terminal text."
category = "main"
optional = false
python-versions = ">=2.7, !=3.0.*, !=3.1.*, !=3.2.*, !=3.3.*, !=3.4.*"

[[package]]
name = "coverage"
version = "6.4.4"
description = "Code coverage measurement for Python"
category = "dev"
optional = false
python-versions = ">=3.7"

[package.extras]
toml = ["tomli"]

[[package]]
name = "darglint"
version = "1.8.1"
description = "A utility for ensuring Google-style docstrings stay up to date with the source code."
category = "dev"
optional = false
python-versions = ">=3.6,<4.0"

[[package]]
name = "docutils"
version = "0.19"
description = "Docutils -- Python Documentation Utilities"
category = "dev"
optional = false
python-versions = ">=3.7"

[[package]]
name = "eradicate"
version = "2.1.0"
description = "Removes commented-out code."
category = "dev"
optional = false
python-versions = "*"

[[package]]
name = "fastapi"
version = "0.81.0"
description = "FastAPI framework, high performance, easy to learn, fast to code, ready for production"
category = "main"
optional = false
python-versions = ">=3.6.1"

[package.dependencies]
pydantic = ">=1.6.2,<1.7 || >1.7,<1.7.1 || >1.7.1,<1.7.2 || >1.7.2,<1.7.3 || >1.7.3,<1.8 || >1.8,<1.8.1 || >1.8.1,<2.0.0"
starlette = "0.19.1"

[package.extras]
all = ["requests (>=2.24.0,<3.0.0)", "jinja2 (>=2.11.2,<4.0.0)", "python-multipart (>=0.0.5,<0.0.6)", "itsdangerous (>=1.1.0,<3.0.0)", "pyyaml (>=5.3.1,<7.0.0)", "ujson (>=4.0.1,!=4.0.2,!=4.1.0,!=4.2.0,!=4.3.0,!=5.0.0,!=5.1.0,<6.0.0)", "orjson (>=3.2.1,<4.0.0)", "email_validator (>=1.1.1,<2.0.0)", "uvicorn[standard] (>=0.12.0,<0.18.0)"]
dev = ["python-jose[cryptography] (>=3.3.0,<4.0.0)", "passlib[bcrypt] (>=1.7.2,<2.0.0)", "autoflake (>=1.4.0,<2.0.0)", "flake8 (>=3.8.3,<6.0.0)", "uvicorn[standard] (>=0.12.0,<0.18.0)", "pre-commit (>=2.17.0,<3.0.0)"]
doc = ["mkdocs (>=1.1.2,<2.0.0)", "mkdocs-material (>=8.1.4,<9.0.0)", "mdx-include (>=1.4.1,<2.0.0)", "mkdocs-markdownextradata-plugin (>=0.1.7,<0.3.0)", "typer (>=0.4.1,<0.5.0)", "pyyaml (>=5.3.1,<7.0.0)"]
test = ["pytest (>=6.2.4,<7.0.0)", "pytest-cov (>=2.12.0,<4.0.0)", "mypy (==0.910)", "flake8 (>=3.8.3,<6.0.0)", "black (==22.3.0)", "isort (>=5.0.6,<6.0.0)", "requests (>=2.24.0,<3.0.0)", "httpx (>=0.14.0,<0.19.0)", "email_validator (>=1.1.1,<2.0.0)", "sqlalchemy (>=1.3.18,<1.5.0)", "peewee (>=3.13.3,<4.0.0)", "databases[sqlite] (>=0.3.2,<0.6.0)", "orjson (>=3.2.1,<4.0.0)", "ujson (>=4.0.1,!=4.0.2,!=4.1.0,!=4.2.0,!=4.3.0,!=5.0.0,!=5.1.0,<6.0.0)", "python-multipart (>=0.0.5,<0.0.6)", "flask (>=1.1.2,<3.0.0)", "anyio[trio] (>=3.2.1,<4.0.0)", "types-ujson (==4.2.1)", "types-orjson (==3.6.2)", "types-dataclasses (==0.6.5)"]

[[package]]
name = "flake8"
version = "4.0.1"
description = "the modular source code checker: pep8 pyflakes and co"
category = "dev"
optional = false
python-versions = ">=3.6"

[package.dependencies]
mccabe = ">=0.6.0,<0.7.0"
pycodestyle = ">=2.8.0,<2.9.0"
pyflakes = ">=2.4.0,<2.5.0"

[[package]]
name = "flake8-bandit"
version = "3.0.0"
description = "Automated security testing with bandit and flake8."
category = "dev"
optional = false
python-versions = ">=3.6"

[package.dependencies]
bandit = ">=1.7.3"
flake8 = "*"
flake8-polyfill = "*"
pycodestyle = "*"

[[package]]
name = "flake8-broken-line"
version = "0.4.0"
description = "Flake8 plugin to forbid backslashes for line breaks"
category = "dev"
optional = false
python-versions = ">=3.6,<4.0"

[package.dependencies]
flake8 = ">=3.5,<5"

[[package]]
name = "flake8-bugbear"
version = "22.8.23"
description = "A plugin for flake8 finding likely bugs and design problems in your program. Contains warnings that don't belong in pyflakes and pycodestyle."
category = "dev"
optional = false
python-versions = ">=3.6"

[package.dependencies]
attrs = ">=19.2.0"
flake8 = ">=3.0.0"

[package.extras]
dev = ["coverage", "hypothesis", "hypothesmith (>=0.2)", "pre-commit"]

[[package]]
name = "flake8-commas"
version = "2.1.0"
description = "Flake8 lint for trailing commas."
category = "dev"
optional = false
python-versions = "*"

[package.dependencies]
flake8 = ">=2"

[[package]]
name = "flake8-comprehensions"
version = "3.10.0"
description = "A flake8 plugin to help you write better list/set/dict comprehensions."
category = "dev"
optional = false
python-versions = ">=3.7"

[package.dependencies]
flake8 = ">=3.0,<3.2.0 || >3.2.0"

[[package]]
name = "flake8-debugger"
version = "4.1.2"
description = "ipdb/pdb statement checker plugin for flake8"
category = "dev"
optional = false
python-versions = ">=3.7"

[package.dependencies]
flake8 = ">=3.0"
pycodestyle = "*"

[[package]]
name = "flake8-docstrings"
version = "1.6.0"
description = "Extension for flake8 which uses pydocstyle to check docstrings"
category = "dev"
optional = false
python-versions = "*"

[package.dependencies]
flake8 = ">=3"
pydocstyle = ">=2.1"

[[package]]
name = "flake8-eradicate"
version = "1.3.0"
description = "Flake8 plugin to find commented out code"
category = "dev"
optional = false
python-versions = ">=3.6,<4.0"

[package.dependencies]
attrs = "*"
eradicate = ">=2.0,<3.0"
flake8 = ">=3.5,<6"

[[package]]
name = "flake8-isort"
version = "4.2.0"
description = "flake8 plugin that integrates isort ."
category = "dev"
optional = false
python-versions = "*"

[package.dependencies]
flake8 = ">=3.2.1,<6"
isort = ">=4.3.5,<6"

[package.extras]
test = ["pytest-cov"]

[[package]]
name = "flake8-polyfill"
version = "1.0.2"
description = "Polyfill package for Flake8 plugins"
category = "dev"
optional = false
python-versions = "*"

[package.dependencies]
flake8 = "*"

[[package]]
name = "flake8-quotes"
version = "3.3.1"
description = "Flake8 lint for quotes."
category = "dev"
optional = false
python-versions = "*"

[package.dependencies]
flake8 = "*"

[[package]]
name = "flake8-rst-docstrings"
version = "0.2.7"
description = "Python docstring reStructuredText (RST) validator"
category = "dev"
optional = false
python-versions = ">=3.7"

[package.dependencies]
flake8 = ">=3.0.0"
pygments = "*"
restructuredtext-lint = "*"

[[package]]
name = "flake8-string-format"
version = "0.3.0"
description = "string format checker, plugin for flake8"
category = "dev"
optional = false
python-versions = "*"

[package.dependencies]
flake8 = "*"

[[package]]
name = "frozenlist"
version = "1.3.1"
description = "A list-like structure which implements collections.abc.MutableSequence"
category = "main"
optional = false
python-versions = ">=3.7"

[[package]]
name = "gitdb"
version = "4.0.9"
description = "Git Object Database"
category = "dev"
optional = false
python-versions = ">=3.6"

[package.dependencies]
smmap = ">=3.0.1,<6"

[[package]]
name = "gitpython"
version = "3.1.27"
description = "GitPython is a python library used to interact with Git repositories"
category = "dev"
optional = false
python-versions = ">=3.7"

[package.dependencies]
gitdb = ">=4.0.1,<5"

[[package]]
name = "greenlet"
version = "1.1.3"
description = "Lightweight in-process concurrent programming"
category = "main"
optional = false
python-versions = ">=2.7,!=3.0.*,!=3.1.*,!=3.2.*,!=3.3.*,!=3.4.*"

[package.extras]
docs = ["sphinx"]

[[package]]
name = "h11"
version = "0.12.0"
description = "A pure-Python, bring-your-own-I/O implementation of HTTP/1.1"
category = "main"
optional = false
python-versions = ">=3.6"

[[package]]
name = "httpcore"
version = "0.15.0"
description = "A minimal low-level HTTP client."
category = "main"
optional = false
python-versions = ">=3.7"

[package.dependencies]
anyio = ">=3.0.0,<4.0.0"
certifi = "*"
h11 = ">=0.11,<0.13"
sniffio = ">=1.0.0,<2.0.0"

[package.extras]
http2 = ["h2 (>=3,<5)"]
socks = ["socksio (>=1.0.0,<2.0.0)"]

[[package]]
name = "httpx"
version = "0.23.0"
description = "The next generation HTTP client."
category = "main"
optional = false
python-versions = ">=3.7"

[package.dependencies]
certifi = "*"
httpcore = ">=0.15.0,<0.16.0"
rfc3986 = {version = ">=1.3,<2", extras = ["idna2008"]}
sniffio = "*"

[package.extras]
brotli = ["brotlicffi", "brotli"]
cli = ["click (>=8.0.0,<9.0.0)", "rich (>=10,<13)", "pygments (>=2.0.0,<3.0.0)"]
http2 = ["h2 (>=3,<5)"]
socks = ["socksio (>=1.0.0,<2.0.0)"]

[[package]]
name = "idna"
version = "3.3"
description = "Internationalized Domain Names in Applications (IDNA)"
category = "main"
optional = false
python-versions = ">=3.5"

[[package]]
name = "iniconfig"
version = "1.1.1"
description = "iniconfig: brain-dead simple config-ini parsing"
category = "dev"
optional = false
python-versions = "*"

[[package]]
name = "isort"
version = "5.10.1"
description = "A Python utility / library to sort Python imports."
category = "dev"
optional = false
python-versions = ">=3.6.1,<4.0"

[package.extras]
pipfile_deprecated_finder = ["pipreqs", "requirementslib"]
requirements_deprecated_finder = ["pipreqs", "pip-api"]
colors = ["colorama (>=0.4.3,<0.5.0)"]
plugins = ["setuptools"]

[[package]]
<<<<<<< HEAD
name = "jq"
version = "1.2.2"
description = "jq is a lightweight and flexible JSON processor."
category = "main"
optional = false
python-versions = ">=3.5"
=======
name = "mako"
version = "1.2.2"
description = "A super-fast templating language that borrows the best ideas from the existing templating languages."
category = "main"
optional = false
python-versions = ">=3.7"

[package.dependencies]
MarkupSafe = ">=0.9.2"

[package.extras]
babel = ["babel"]
lingua = ["lingua"]
testing = ["pytest"]

[[package]]
name = "markupsafe"
version = "2.1.1"
description = "Safely add untrusted strings to HTML/XML markup."
category = "main"
optional = false
python-versions = ">=3.7"
>>>>>>> 415c8b58

[[package]]
name = "mccabe"
version = "0.6.1"
description = "McCabe checker, plugin for flake8"
category = "dev"
optional = false
python-versions = "*"

[[package]]
name = "multidict"
version = "6.0.2"
description = "multidict implementation"
category = "main"
optional = false
python-versions = ">=3.7"

[[package]]
name = "mypy"
version = "0.971"
description = "Optional static typing for Python"
category = "dev"
optional = false
python-versions = ">=3.6"

[package.dependencies]
mypy-extensions = ">=0.4.3"
tomli = {version = ">=1.1.0", markers = "python_version < \"3.11\""}
typing-extensions = ">=3.10"

[package.extras]
dmypy = ["psutil (>=4.0)"]
python2 = ["typed-ast (>=1.4.0,<2)"]
reports = ["lxml"]

[[package]]
name = "mypy-extensions"
version = "0.4.3"
description = "Experimental type system extensions for programs checked with the mypy typechecker."
category = "dev"
optional = false
python-versions = "*"

[[package]]
name = "packaging"
version = "21.3"
description = "Core utilities for Python packages"
category = "dev"
optional = false
python-versions = ">=3.6"

[package.dependencies]
pyparsing = ">=2.0.2,<3.0.5 || >3.0.5"

[[package]]
name = "pathspec"
version = "0.9.0"
description = "Utility library for gitignore style pattern matching of file paths."
category = "dev"
optional = false
python-versions = "!=3.0.*,!=3.1.*,!=3.2.*,!=3.3.*,!=3.4.*,>=2.7"

[[package]]
name = "pbr"
version = "5.10.0"
description = "Python Build Reasonableness"
category = "dev"
optional = false
python-versions = ">=2.6"

[[package]]
name = "pep8-naming"
version = "0.12.1"
description = "Check PEP-8 naming conventions, plugin for flake8"
category = "dev"
optional = false
python-versions = "*"

[package.dependencies]
flake8 = ">=3.9.1"
flake8-polyfill = ">=1.0.2,<2"

[[package]]
name = "platformdirs"
version = "2.5.2"
description = "A small Python module for determining appropriate platform-specific dirs, e.g. a \"user data dir\"."
category = "dev"
optional = false
python-versions = ">=3.7"

[package.extras]
docs = ["furo (>=2021.7.5b38)", "proselint (>=0.10.2)", "sphinx-autodoc-typehints (>=1.12)", "sphinx (>=4)"]
test = ["appdirs (==1.4.4)", "pytest-cov (>=2.7)", "pytest-mock (>=3.6)", "pytest (>=6)"]

[[package]]
name = "pluggy"
version = "1.0.0"
description = "plugin and hook calling mechanisms for python"
category = "dev"
optional = false
python-versions = ">=3.6"

[package.extras]
dev = ["pre-commit", "tox"]
testing = ["pytest", "pytest-benchmark"]

[[package]]
name = "py"
version = "1.11.0"
description = "library with cross-python path, ini-parsing, io, code, log facilities"
category = "dev"
optional = false
python-versions = ">=2.7, !=3.0.*, !=3.1.*, !=3.2.*, !=3.3.*, !=3.4.*"

[[package]]
name = "pycodestyle"
version = "2.8.0"
description = "Python style guide checker"
category = "dev"
optional = false
python-versions = ">=2.7, !=3.0.*, !=3.1.*, !=3.2.*, !=3.3.*, !=3.4.*"

[[package]]
name = "pycparser"
version = "2.21"
description = "C parser in Python"
category = "main"
optional = false
python-versions = ">=2.7, !=3.0.*, !=3.1.*, !=3.2.*, !=3.3.*"

[[package]]
name = "pydantic"
version = "1.9.2"
description = "Data validation and settings management using python type hints"
category = "main"
optional = false
python-versions = ">=3.6.1"

[package.dependencies]
typing-extensions = ">=3.7.4.3"

[package.extras]
email = ["email-validator (>=1.0.3)"]
dotenv = ["python-dotenv (>=0.10.4)"]

[[package]]
name = "pydocstyle"
version = "6.1.1"
description = "Python docstring style checker"
category = "dev"
optional = false
python-versions = ">=3.6"

[package.dependencies]
snowballstemmer = "*"

[package.extras]
toml = ["toml"]

[[package]]
name = "pyflakes"
version = "2.4.0"
description = "passive checker of Python programs"
category = "dev"
optional = false
python-versions = ">=2.7, !=3.0.*, !=3.1.*, !=3.2.*, !=3.3.*"

[[package]]
name = "pygments"
version = "2.13.0"
description = "Pygments is a syntax highlighting package written in Python."
category = "dev"
optional = false
python-versions = ">=3.6"

[package.extras]
plugins = ["importlib-metadata"]

<<<<<<< HEAD
[[package]]
name = "pyjwt"
version = "2.4.0"
description = "JSON Web Token implementation in Python"
category = "main"
optional = false
python-versions = ">=3.6"

[package.extras]
crypto = ["cryptography (>=3.3.1)"]
dev = ["sphinx", "sphinx-rtd-theme", "zope.interface", "cryptography (>=3.3.1)", "pytest (>=6.0.0,<7.0.0)", "coverage[toml] (==5.0.4)", "mypy", "pre-commit"]
docs = ["sphinx", "sphinx-rtd-theme", "zope.interface"]
tests = ["pytest (>=6.0.0,<7.0.0)", "coverage[toml] (==5.0.4)"]

=======
>>>>>>> 415c8b58
[[package]]
name = "pymysql"
version = "1.0.2"
description = "Pure Python MySQL Driver"
category = "main"
optional = false
python-versions = ">=3.6"

[package.extras]
ed25519 = ["PyNaCl (>=1.4.0)"]
rsa = ["cryptography"]
<<<<<<< HEAD

[[package]]
name = "pyotp"
version = "2.6.0"
description = "Python One Time Password Library"
category = "main"
optional = false
python-versions = "*"
=======
>>>>>>> 415c8b58

[[package]]
name = "pyparsing"
version = "3.0.9"
description = "pyparsing module - Classes and methods to define and execute parsing grammars"
category = "dev"
optional = false
python-versions = ">=3.6.8"

[package.extras]
diagrams = ["railroad-diagrams", "jinja2"]

[[package]]
name = "pytest"
version = "7.1.2"
description = "pytest: simple powerful testing with Python"
category = "dev"
optional = false
python-versions = ">=3.7"

[package.dependencies]
atomicwrites = {version = ">=1.0", markers = "sys_platform == \"win32\""}
attrs = ">=19.2.0"
colorama = {version = "*", markers = "sys_platform == \"win32\""}
iniconfig = "*"
packaging = "*"
pluggy = ">=0.12,<2.0"
py = ">=1.8.2"
tomli = ">=1.0.0"

[package.extras]
testing = ["argcomplete", "hypothesis (>=3.56)", "mock", "nose", "pygments (>=2.7.2)", "requests", "xmlschema"]

[[package]]
name = "pytest-asyncio"
version = "0.19.0"
description = "Pytest support for asyncio"
category = "dev"
optional = false
python-versions = ">=3.7"

[package.dependencies]
pytest = ">=6.1.0"

[package.extras]
testing = ["coverage (>=6.2)", "hypothesis (>=5.7.1)", "flaky (>=3.5.0)", "mypy (>=0.931)", "pytest-trio (>=0.7.0)"]

[[package]]
name = "pytest-mock"
version = "3.8.2"
description = "Thin-wrapper around the mock package for easier use with pytest"
category = "dev"
optional = false
python-versions = ">=3.7"

[package.dependencies]
pytest = ">=5.0"

[package.extras]
dev = ["pre-commit", "tox", "pytest-asyncio"]

[[package]]
name = "pyyaml"
version = "6.0"
description = "YAML parser and emitter for Python"
category = "dev"
optional = false
python-versions = ">=3.6"

[[package]]
name = "restructuredtext-lint"
version = "1.4.0"
description = "reStructuredText linter"
category = "dev"
optional = false
python-versions = "*"

[package.dependencies]
docutils = ">=0.11,<1.0"

[[package]]
name = "rfc3986"
version = "1.5.0"
description = "Validating URI References per RFC 3986"
category = "main"
optional = false
python-versions = "*"

[package.dependencies]
idna = {version = "*", optional = true, markers = "extra == \"idna2008\""}

[package.extras]
idna2008 = ["idna"]

[[package]]
name = "sentry-sdk"
version = "1.9.5"
description = "Python client for Sentry (https://sentry.io)"
category = "main"
optional = false
python-versions = "*"

[package.dependencies]
certifi = "*"
urllib3 = [
    {version = ">=1.26.9", markers = "python_version >= \"3.5\""},
    {version = ">=1.26.11", markers = "python_version >= \"3.6\""},
]

[package.extras]
aiohttp = ["aiohttp (>=3.5)"]
beam = ["apache-beam (>=2.12)"]
bottle = ["bottle (>=0.12.13)"]
celery = ["celery (>=3)"]
chalice = ["chalice (>=1.16.0)"]
django = ["django (>=1.8)"]
falcon = ["falcon (>=1.4)"]
fastapi = ["fastapi (>=0.79.0)"]
flask = ["flask (>=0.11)", "blinker (>=1.1)"]
httpx = ["httpx (>=0.16.0)"]
pure_eval = ["pure-eval", "executing", "asttokens"]
pyspark = ["pyspark (>=2.4.4)"]
quart = ["quart (>=0.16.1)", "blinker (>=1.1)"]
rq = ["rq (>=0.6)"]
sanic = ["sanic (>=0.8)"]
sqlalchemy = ["sqlalchemy (>=1.2)"]
starlette = ["starlette (>=0.19.1)"]
tornado = ["tornado (>=5)"]

[[package]]
name = "smmap"
version = "5.0.0"
description = "A pure Python implementation of a sliding window memory map manager"
category = "dev"
optional = false
python-versions = ">=3.6"

[[package]]
name = "sniffio"
version = "1.2.0"
description = "Sniff out which async library your code is running under"
category = "main"
optional = false
python-versions = ">=3.5"

[[package]]
name = "snowballstemmer"
version = "2.2.0"
description = "This package provides 29 stemmers for 28 languages generated from Snowball algorithms."
category = "dev"
optional = false
python-versions = "*"

[[package]]
name = "sqlalchemy"
version = "1.4.40"
description = "Database Abstraction Library"
category = "main"
optional = false
python-versions = "!=3.0.*,!=3.1.*,!=3.2.*,!=3.3.*,!=3.4.*,!=3.5.*,>=2.7"

[package.dependencies]
greenlet = {version = "!=0.4.17", markers = "python_version >= \"3\" and (platform_machine == \"aarch64\" or platform_machine == \"ppc64le\" or platform_machine == \"x86_64\" or platform_machine == \"amd64\" or platform_machine == \"AMD64\" or platform_machine == \"win32\" or platform_machine == \"WIN32\")"}
mypy = {version = ">=0.910", optional = true, markers = "python_version >= \"3\" and extra == \"mypy\""}
sqlalchemy2-stubs = {version = "*", optional = true, markers = "extra == \"mypy\""}

[package.extras]
aiomysql = ["greenlet (!=0.4.17)", "aiomysql"]
aiosqlite = ["typing_extensions (!=3.10.0.1)", "greenlet (!=0.4.17)", "aiosqlite"]
asyncio = ["greenlet (!=0.4.17)"]
asyncmy = ["greenlet (!=0.4.17)", "asyncmy (>=0.2.3,!=0.2.4)"]
mariadb_connector = ["mariadb (>=1.0.1,!=1.1.2)"]
mssql = ["pyodbc"]
mssql_pymssql = ["pymssql"]
mssql_pyodbc = ["pyodbc"]
mypy = ["sqlalchemy2-stubs", "mypy (>=0.910)"]
mysql = ["mysqlclient (>=1.4.0,<2)", "mysqlclient (>=1.4.0)"]
mysql_connector = ["mysql-connector-python"]
oracle = ["cx_oracle (>=7,<8)", "cx_oracle (>=7)"]
postgresql = ["psycopg2 (>=2.7)"]
postgresql_asyncpg = ["greenlet (!=0.4.17)", "asyncpg"]
postgresql_pg8000 = ["pg8000 (>=1.16.6,!=1.29.0)"]
postgresql_psycopg2binary = ["psycopg2-binary"]
postgresql_psycopg2cffi = ["psycopg2cffi"]
pymysql = ["pymysql (<1)", "pymysql"]
sqlcipher = ["sqlcipher3-binary"]

[[package]]
name = "sqlalchemy2-stubs"
<<<<<<< HEAD
version = "0.0.2a25"
=======
version = "0.0.2a26"
>>>>>>> 415c8b58
description = "Typing Stubs for SQLAlchemy 1.4"
category = "dev"
optional = false
python-versions = ">=3.6"

[package.dependencies]
typing-extensions = ">=3.7.4"

[[package]]
name = "starlette"
version = "0.19.1"
description = "The little ASGI library that shines."
category = "main"
optional = false
python-versions = ">=3.6"

[package.dependencies]
anyio = ">=3.4.0,<5"

[package.extras]
full = ["itsdangerous", "jinja2", "python-multipart", "pyyaml", "requests"]

[[package]]
name = "stevedore"
version = "4.0.0"
description = "Manage dynamic plugins for Python applications"
category = "dev"
optional = false
python-versions = ">=3.8"

[package.dependencies]
pbr = ">=2.0.0,<2.1.0 || >2.1.0"

[[package]]
name = "tomli"
version = "2.0.1"
description = "A lil' TOML parser"
category = "dev"
optional = false
python-versions = ">=3.7"

[[package]]
name = "typing-extensions"
version = "4.3.0"
description = "Backported and Experimental Type Hints for Python 3.7+"
category = "main"
optional = false
python-versions = ">=3.7"

[[package]]
name = "urllib3"
version = "1.26.12"
description = "HTTP library with thread-safe connection pooling, file post, and more."
category = "main"
optional = false
python-versions = ">=2.7, !=3.0.*, !=3.1.*, !=3.2.*, !=3.3.*, !=3.4.*, !=3.5.*, <4"

[package.extras]
brotli = ["brotlicffi (>=0.8.0)", "brotli (>=1.0.9)", "brotlipy (>=0.6.0)"]
secure = ["pyOpenSSL (>=0.14)", "cryptography (>=1.3.4)", "idna (>=2.0.0)", "certifi", "urllib3-secure-extra", "ipaddress"]
socks = ["PySocks (>=1.5.6,!=1.5.7,<2.0)"]

[[package]]
name = "uvicorn"
version = "0.18.3"
description = "The lightning-fast ASGI server."
category = "main"
optional = false
python-versions = ">=3.7"

[package.dependencies]
click = ">=7.0"
h11 = ">=0.8"

[package.extras]
standard = ["colorama (>=0.4)", "httptools (>=0.4.0)", "python-dotenv (>=0.13)", "pyyaml (>=5.1)", "uvloop (>=0.14.0,!=0.15.0,!=0.15.1)", "watchfiles (>=0.13)", "websockets (>=10.0)"]

[[package]]
name = "wemake-python-styleguide"
version = "0.16.1"
description = "The strictest and most opinionated python linter ever"
category = "dev"
optional = false
python-versions = ">=3.6,<4.0"

[package.dependencies]
astor = ">=0.8,<0.9"
attrs = "*"
darglint = ">=1.2,<2.0"
flake8 = ">=3.7,<5"
flake8-bandit = ">=2.1,<4"
flake8-broken-line = ">=0.3,<0.5"
flake8-bugbear = ">=20.1,<23.0"
flake8-commas = ">=2.0,<3.0"
flake8-comprehensions = ">=3.1,<4.0"
flake8-debugger = ">=4.0,<5.0"
flake8-docstrings = ">=1.3,<2.0"
flake8-eradicate = ">=1.0,<2.0"
flake8-isort = ">=4.0,<5.0"
flake8-quotes = ">=3.0,<4.0"
flake8-rst-docstrings = ">=0.2,<0.3"
flake8-string-format = ">=0.3,<0.4"
pep8-naming = ">=0.11,<0.13"
pygments = ">=2.4,<3.0"
typing_extensions = ">=3.6,<5.0"

[[package]]
name = "yarl"
version = "1.8.1"
description = "Yet another URL library"
category = "main"
optional = false
python-versions = ">=3.7"

[package.dependencies]
idna = ">=2.0"
multidict = ">=4.0"

[metadata]
lock-version = "1.1"
python-versions = "^3.10"
<<<<<<< HEAD
content-hash = "d33d4fccfb0bdec18fb7aac42cf9c961270fb5998d76b2b896c74b6b05cb43e4"
=======
content-hash = "4118d1ab39286c0eab8384286eb9c97e2facd6aa1a179ef7f9dfef0b252bec01"
>>>>>>> 415c8b58

[metadata.files]
aiohttp = [
    {file = "aiohttp-3.8.1-cp310-cp310-macosx_10_9_universal2.whl", hash = "sha256:1ed0b6477896559f17b9eaeb6d38e07f7f9ffe40b9f0f9627ae8b9926ae260a8"},
    {file = "aiohttp-3.8.1-cp310-cp310-macosx_10_9_x86_64.whl", hash = "sha256:7dadf3c307b31e0e61689cbf9e06be7a867c563d5a63ce9dca578f956609abf8"},
    {file = "aiohttp-3.8.1-cp310-cp310-macosx_11_0_arm64.whl", hash = "sha256:a79004bb58748f31ae1cbe9fa891054baaa46fb106c2dc7af9f8e3304dc30316"},
    {file = "aiohttp-3.8.1-cp310-cp310-manylinux_2_17_aarch64.manylinux2014_aarch64.whl", hash = "sha256:12de6add4038df8f72fac606dff775791a60f113a725c960f2bab01d8b8e6b15"},
    {file = "aiohttp-3.8.1-cp310-cp310-manylinux_2_17_ppc64le.manylinux2014_ppc64le.whl", hash = "sha256:6f0d5f33feb5f69ddd57a4a4bd3d56c719a141080b445cbf18f238973c5c9923"},
    {file = "aiohttp-3.8.1-cp310-cp310-manylinux_2_17_s390x.manylinux2014_s390x.whl", hash = "sha256:eaba923151d9deea315be1f3e2b31cc39a6d1d2f682f942905951f4e40200922"},
    {file = "aiohttp-3.8.1-cp310-cp310-manylinux_2_5_i686.manylinux1_i686.manylinux_2_12_i686.manylinux2010_i686.whl", hash = "sha256:099ebd2c37ac74cce10a3527d2b49af80243e2a4fa39e7bce41617fbc35fa3c1"},
    {file = "aiohttp-3.8.1-cp310-cp310-manylinux_2_5_x86_64.manylinux1_x86_64.manylinux_2_12_x86_64.manylinux2010_x86_64.whl", hash = "sha256:2e5d962cf7e1d426aa0e528a7e198658cdc8aa4fe87f781d039ad75dcd52c516"},
    {file = "aiohttp-3.8.1-cp310-cp310-musllinux_1_1_aarch64.whl", hash = "sha256:fa0ffcace9b3aa34d205d8130f7873fcfefcb6a4dd3dd705b0dab69af6712642"},
    {file = "aiohttp-3.8.1-cp310-cp310-musllinux_1_1_i686.whl", hash = "sha256:61bfc23df345d8c9716d03717c2ed5e27374e0fe6f659ea64edcd27b4b044cf7"},
    {file = "aiohttp-3.8.1-cp310-cp310-musllinux_1_1_ppc64le.whl", hash = "sha256:31560d268ff62143e92423ef183680b9829b1b482c011713ae941997921eebc8"},
    {file = "aiohttp-3.8.1-cp310-cp310-musllinux_1_1_s390x.whl", hash = "sha256:01d7bdb774a9acc838e6b8f1d114f45303841b89b95984cbb7d80ea41172a9e3"},
    {file = "aiohttp-3.8.1-cp310-cp310-musllinux_1_1_x86_64.whl", hash = "sha256:97ef77eb6b044134c0b3a96e16abcb05ecce892965a2124c566af0fd60f717e2"},
    {file = "aiohttp-3.8.1-cp310-cp310-win32.whl", hash = "sha256:c2aef4703f1f2ddc6df17519885dbfa3514929149d3ff900b73f45998f2532fa"},
    {file = "aiohttp-3.8.1-cp310-cp310-win_amd64.whl", hash = "sha256:713ac174a629d39b7c6a3aa757b337599798da4c1157114a314e4e391cd28e32"},
    {file = "aiohttp-3.8.1-cp36-cp36m-macosx_10_9_x86_64.whl", hash = "sha256:473d93d4450880fe278696549f2e7aed8cd23708c3c1997981464475f32137db"},
    {file = "aiohttp-3.8.1-cp36-cp36m-manylinux_2_17_aarch64.manylinux2014_aarch64.whl", hash = "sha256:99b5eeae8e019e7aad8af8bb314fb908dd2e028b3cdaad87ec05095394cce632"},
    {file = "aiohttp-3.8.1-cp36-cp36m-manylinux_2_17_ppc64le.manylinux2014_ppc64le.whl", hash = "sha256:3af642b43ce56c24d063325dd2cf20ee012d2b9ba4c3c008755a301aaea720ad"},
    {file = "aiohttp-3.8.1-cp36-cp36m-manylinux_2_17_s390x.manylinux2014_s390x.whl", hash = "sha256:c3630c3ef435c0a7c549ba170a0633a56e92629aeed0e707fec832dee313fb7a"},
    {file = "aiohttp-3.8.1-cp36-cp36m-manylinux_2_5_i686.manylinux1_i686.manylinux_2_12_i686.manylinux2010_i686.whl", hash = "sha256:4a4a4e30bf1edcad13fb0804300557aedd07a92cabc74382fdd0ba6ca2661091"},
    {file = "aiohttp-3.8.1-cp36-cp36m-manylinux_2_5_x86_64.manylinux1_x86_64.manylinux_2_12_x86_64.manylinux2010_x86_64.whl", hash = "sha256:6f8b01295e26c68b3a1b90efb7a89029110d3a4139270b24fda961893216c440"},
    {file = "aiohttp-3.8.1-cp36-cp36m-musllinux_1_1_aarch64.whl", hash = "sha256:a25fa703a527158aaf10dafd956f7d42ac6d30ec80e9a70846253dd13e2f067b"},
    {file = "aiohttp-3.8.1-cp36-cp36m-musllinux_1_1_i686.whl", hash = "sha256:5bfde62d1d2641a1f5173b8c8c2d96ceb4854f54a44c23102e2ccc7e02f003ec"},
    {file = "aiohttp-3.8.1-cp36-cp36m-musllinux_1_1_ppc64le.whl", hash = "sha256:51467000f3647d519272392f484126aa716f747859794ac9924a7aafa86cd411"},
    {file = "aiohttp-3.8.1-cp36-cp36m-musllinux_1_1_s390x.whl", hash = "sha256:03a6d5349c9ee8f79ab3ff3694d6ce1cfc3ced1c9d36200cb8f08ba06bd3b782"},
    {file = "aiohttp-3.8.1-cp36-cp36m-musllinux_1_1_x86_64.whl", hash = "sha256:102e487eeb82afac440581e5d7f8f44560b36cf0bdd11abc51a46c1cd88914d4"},
    {file = "aiohttp-3.8.1-cp36-cp36m-win32.whl", hash = "sha256:4aed991a28ea3ce320dc8ce655875e1e00a11bdd29fe9444dd4f88c30d558602"},
    {file = "aiohttp-3.8.1-cp36-cp36m-win_amd64.whl", hash = "sha256:b0e20cddbd676ab8a64c774fefa0ad787cc506afd844de95da56060348021e96"},
    {file = "aiohttp-3.8.1-cp37-cp37m-macosx_10_9_x86_64.whl", hash = "sha256:37951ad2f4a6df6506750a23f7cbabad24c73c65f23f72e95897bb2cecbae676"},
    {file = "aiohttp-3.8.1-cp37-cp37m-manylinux_2_17_aarch64.manylinux2014_aarch64.whl", hash = "sha256:5c23b1ad869653bc818e972b7a3a79852d0e494e9ab7e1a701a3decc49c20d51"},
    {file = "aiohttp-3.8.1-cp37-cp37m-manylinux_2_17_ppc64le.manylinux2014_ppc64le.whl", hash = "sha256:15b09b06dae900777833fe7fc4b4aa426556ce95847a3e8d7548e2d19e34edb8"},
    {file = "aiohttp-3.8.1-cp37-cp37m-manylinux_2_17_s390x.manylinux2014_s390x.whl", hash = "sha256:477c3ea0ba410b2b56b7efb072c36fa91b1e6fc331761798fa3f28bb224830dd"},
    {file = "aiohttp-3.8.1-cp37-cp37m-manylinux_2_5_i686.manylinux1_i686.manylinux_2_12_i686.manylinux2010_i686.whl", hash = "sha256:2f2f69dca064926e79997f45b2f34e202b320fd3782f17a91941f7eb85502ee2"},
    {file = "aiohttp-3.8.1-cp37-cp37m-manylinux_2_5_x86_64.manylinux1_x86_64.manylinux_2_12_x86_64.manylinux2010_x86_64.whl", hash = "sha256:ef9612483cb35171d51d9173647eed5d0069eaa2ee812793a75373447d487aa4"},
    {file = "aiohttp-3.8.1-cp37-cp37m-musllinux_1_1_aarch64.whl", hash = "sha256:6d69f36d445c45cda7b3b26afef2fc34ef5ac0cdc75584a87ef307ee3c8c6d00"},
    {file = "aiohttp-3.8.1-cp37-cp37m-musllinux_1_1_i686.whl", hash = "sha256:55c3d1072704d27401c92339144d199d9de7b52627f724a949fc7d5fc56d8b93"},
    {file = "aiohttp-3.8.1-cp37-cp37m-musllinux_1_1_ppc64le.whl", hash = "sha256:b9d00268fcb9f66fbcc7cd9fe423741d90c75ee029a1d15c09b22d23253c0a44"},
    {file = "aiohttp-3.8.1-cp37-cp37m-musllinux_1_1_s390x.whl", hash = "sha256:07b05cd3305e8a73112103c834e91cd27ce5b4bd07850c4b4dbd1877d3f45be7"},
    {file = "aiohttp-3.8.1-cp37-cp37m-musllinux_1_1_x86_64.whl", hash = "sha256:c34dc4958b232ef6188c4318cb7b2c2d80521c9a56c52449f8f93ab7bc2a8a1c"},
    {file = "aiohttp-3.8.1-cp37-cp37m-win32.whl", hash = "sha256:d2f9b69293c33aaa53d923032fe227feac867f81682f002ce33ffae978f0a9a9"},
    {file = "aiohttp-3.8.1-cp37-cp37m-win_amd64.whl", hash = "sha256:6ae828d3a003f03ae31915c31fa684b9890ea44c9c989056fea96e3d12a9fa17"},
    {file = "aiohttp-3.8.1-cp38-cp38-macosx_10_9_universal2.whl", hash = "sha256:0c7ebbbde809ff4e970824b2b6cb7e4222be6b95a296e46c03cf050878fc1785"},
    {file = "aiohttp-3.8.1-cp38-cp38-macosx_10_9_x86_64.whl", hash = "sha256:8b7ef7cbd4fec9a1e811a5de813311ed4f7ac7d93e0fda233c9b3e1428f7dd7b"},
    {file = "aiohttp-3.8.1-cp38-cp38-macosx_11_0_arm64.whl", hash = "sha256:c3d6a4d0619e09dcd61021debf7059955c2004fa29f48788a3dfaf9c9901a7cd"},
    {file = "aiohttp-3.8.1-cp38-cp38-manylinux_2_17_aarch64.manylinux2014_aarch64.whl", hash = "sha256:718626a174e7e467f0558954f94af117b7d4695d48eb980146016afa4b580b2e"},
    {file = "aiohttp-3.8.1-cp38-cp38-manylinux_2_17_ppc64le.manylinux2014_ppc64le.whl", hash = "sha256:589c72667a5febd36f1315aa6e5f56dd4aa4862df295cb51c769d16142ddd7cd"},
    {file = "aiohttp-3.8.1-cp38-cp38-manylinux_2_17_s390x.manylinux2014_s390x.whl", hash = "sha256:2ed076098b171573161eb146afcb9129b5ff63308960aeca4b676d9d3c35e700"},
    {file = "aiohttp-3.8.1-cp38-cp38-manylinux_2_5_i686.manylinux1_i686.manylinux_2_12_i686.manylinux2010_i686.whl", hash = "sha256:086f92daf51a032d062ec5f58af5ca6a44d082c35299c96376a41cbb33034675"},
    {file = "aiohttp-3.8.1-cp38-cp38-manylinux_2_5_x86_64.manylinux1_x86_64.manylinux_2_12_x86_64.manylinux2010_x86_64.whl", hash = "sha256:11691cf4dc5b94236ccc609b70fec991234e7ef8d4c02dd0c9668d1e486f5abf"},
    {file = "aiohttp-3.8.1-cp38-cp38-musllinux_1_1_aarch64.whl", hash = "sha256:31d1e1c0dbf19ebccbfd62eff461518dcb1e307b195e93bba60c965a4dcf1ba0"},
    {file = "aiohttp-3.8.1-cp38-cp38-musllinux_1_1_i686.whl", hash = "sha256:11a67c0d562e07067c4e86bffc1553f2cf5b664d6111c894671b2b8712f3aba5"},
    {file = "aiohttp-3.8.1-cp38-cp38-musllinux_1_1_ppc64le.whl", hash = "sha256:bb01ba6b0d3f6c68b89fce7305080145d4877ad3acaed424bae4d4ee75faa950"},
    {file = "aiohttp-3.8.1-cp38-cp38-musllinux_1_1_s390x.whl", hash = "sha256:44db35a9e15d6fe5c40d74952e803b1d96e964f683b5a78c3cc64eb177878155"},
    {file = "aiohttp-3.8.1-cp38-cp38-musllinux_1_1_x86_64.whl", hash = "sha256:844a9b460871ee0a0b0b68a64890dae9c415e513db0f4a7e3cab41a0f2fedf33"},
    {file = "aiohttp-3.8.1-cp38-cp38-win32.whl", hash = "sha256:7d08744e9bae2ca9c382581f7dce1273fe3c9bae94ff572c3626e8da5b193c6a"},
    {file = "aiohttp-3.8.1-cp38-cp38-win_amd64.whl", hash = "sha256:04d48b8ce6ab3cf2097b1855e1505181bdd05586ca275f2505514a6e274e8e75"},
    {file = "aiohttp-3.8.1-cp39-cp39-macosx_10_9_universal2.whl", hash = "sha256:f5315a2eb0239185af1bddb1abf472d877fede3cc8d143c6cddad37678293237"},
    {file = "aiohttp-3.8.1-cp39-cp39-macosx_10_9_x86_64.whl", hash = "sha256:a996d01ca39b8dfe77440f3cd600825d05841088fd6bc0144cc6c2ec14cc5f74"},
    {file = "aiohttp-3.8.1-cp39-cp39-macosx_11_0_arm64.whl", hash = "sha256:13487abd2f761d4be7c8ff9080de2671e53fff69711d46de703c310c4c9317ca"},
    {file = "aiohttp-3.8.1-cp39-cp39-manylinux_2_17_aarch64.manylinux2014_aarch64.whl", hash = "sha256:ea302f34477fda3f85560a06d9ebdc7fa41e82420e892fc50b577e35fc6a50b2"},
    {file = "aiohttp-3.8.1-cp39-cp39-manylinux_2_17_ppc64le.manylinux2014_ppc64le.whl", hash = "sha256:a2f635ce61a89c5732537a7896b6319a8fcfa23ba09bec36e1b1ac0ab31270d2"},
    {file = "aiohttp-3.8.1-cp39-cp39-manylinux_2_17_s390x.manylinux2014_s390x.whl", hash = "sha256:e999f2d0e12eea01caeecb17b653f3713d758f6dcc770417cf29ef08d3931421"},
    {file = "aiohttp-3.8.1-cp39-cp39-manylinux_2_5_i686.manylinux1_i686.manylinux_2_12_i686.manylinux2010_i686.whl", hash = "sha256:0770e2806a30e744b4e21c9d73b7bee18a1cfa3c47991ee2e5a65b887c49d5cf"},
    {file = "aiohttp-3.8.1-cp39-cp39-manylinux_2_5_x86_64.manylinux1_x86_64.manylinux_2_12_x86_64.manylinux2010_x86_64.whl", hash = "sha256:d15367ce87c8e9e09b0f989bfd72dc641bcd04ba091c68cd305312d00962addd"},
    {file = "aiohttp-3.8.1-cp39-cp39-musllinux_1_1_aarch64.whl", hash = "sha256:6c7cefb4b0640703eb1069835c02486669312bf2f12b48a748e0a7756d0de33d"},
    {file = "aiohttp-3.8.1-cp39-cp39-musllinux_1_1_i686.whl", hash = "sha256:71927042ed6365a09a98a6377501af5c9f0a4d38083652bcd2281a06a5976724"},
    {file = "aiohttp-3.8.1-cp39-cp39-musllinux_1_1_ppc64le.whl", hash = "sha256:28d490af82bc6b7ce53ff31337a18a10498303fe66f701ab65ef27e143c3b0ef"},
    {file = "aiohttp-3.8.1-cp39-cp39-musllinux_1_1_s390x.whl", hash = "sha256:b6613280ccedf24354406caf785db748bebbddcf31408b20c0b48cb86af76866"},
    {file = "aiohttp-3.8.1-cp39-cp39-musllinux_1_1_x86_64.whl", hash = "sha256:81e3d8c34c623ca4e36c46524a3530e99c0bc95ed068fd6e9b55cb721d408fb2"},
    {file = "aiohttp-3.8.1-cp39-cp39-win32.whl", hash = "sha256:7187a76598bdb895af0adbd2fb7474d7f6025d170bc0a1130242da817ce9e7d1"},
    {file = "aiohttp-3.8.1-cp39-cp39-win_amd64.whl", hash = "sha256:1c182cb873bc91b411e184dab7a2b664d4fea2743df0e4d57402f7f3fa644bac"},
    {file = "aiohttp-3.8.1.tar.gz", hash = "sha256:fc5471e1a54de15ef71c1bc6ebe80d4dc681ea600e68bfd1cbce40427f0b7578"},
]
aiomysql = [
    {file = "aiomysql-0.1.1-py3-none-any.whl", hash = "sha256:b66fa1481ca71c5ee0d933ec3abf51f6136543a3710ba80b134eb33da7ed6f13"},
    {file = "aiomysql-0.1.1.tar.gz", hash = "sha256:0d686c4fdae6b67d1825d8be60fa3b0e644fca2c84d3c936d850fc259c8e107e"},
]
aioredis = [
    {file = "aioredis-2.0.1-py3-none-any.whl", hash = "sha256:9ac0d0b3b485d293b8ca1987e6de8658d7dafcca1cddfcd1d506cae8cdebfdd6"},
    {file = "aioredis-2.0.1.tar.gz", hash = "sha256:eaa51aaf993f2d71f54b70527c440437ba65340588afeb786cd87c55c89cd98e"},
]
aiosignal = [
    {file = "aiosignal-1.2.0-py3-none-any.whl", hash = "sha256:26e62109036cd181df6e6ad646f91f0dcfd05fe16d0cb924138ff2ab75d64e3a"},
    {file = "aiosignal-1.2.0.tar.gz", hash = "sha256:78ed67db6c7b7ced4f98e495e572106d5c432a93e1ddd1bf475e1dc05f5b7df2"},
]
aiosqlite = []
<<<<<<< HEAD
=======
alembic = []
>>>>>>> 415c8b58
anyio = [
    {file = "anyio-3.6.1-py3-none-any.whl", hash = "sha256:cb29b9c70620506a9a8f87a309591713446953302d7d995344d0d7c6c0c9a7be"},
    {file = "anyio-3.6.1.tar.gz", hash = "sha256:413adf95f93886e442aea925f3ee43baa5a765a64a0f52c6081894f9992fdd0b"},
]
argon2-cffi = [
    {file = "argon2-cffi-21.3.0.tar.gz", hash = "sha256:d384164d944190a7dd7ef22c6aa3ff197da12962bd04b17f64d4e93d934dba5b"},
    {file = "argon2_cffi-21.3.0-py3-none-any.whl", hash = "sha256:8c976986f2c5c0e5000919e6de187906cfd81fb1c72bf9d88c01177e77da7f80"},
]
argon2-cffi-bindings = [
    {file = "argon2-cffi-bindings-21.2.0.tar.gz", hash = "sha256:bb89ceffa6c791807d1305ceb77dbfacc5aa499891d2c55661c6459651fc39e3"},
    {file = "argon2_cffi_bindings-21.2.0-cp36-abi3-macosx_10_9_x86_64.whl", hash = "sha256:ccb949252cb2ab3a08c02024acb77cfb179492d5701c7cbdbfd776124d4d2367"},
    {file = "argon2_cffi_bindings-21.2.0-cp36-abi3-manylinux_2_17_aarch64.manylinux2014_aarch64.whl", hash = "sha256:9524464572e12979364b7d600abf96181d3541da11e23ddf565a32e70bd4dc0d"},
    {file = "argon2_cffi_bindings-21.2.0-cp36-abi3-manylinux_2_17_x86_64.manylinux2014_x86_64.whl", hash = "sha256:b746dba803a79238e925d9046a63aa26bf86ab2a2fe74ce6b009a1c3f5c8f2ae"},
    {file = "argon2_cffi_bindings-21.2.0-cp36-abi3-manylinux_2_5_i686.manylinux1_i686.manylinux_2_17_i686.manylinux2014_i686.whl", hash = "sha256:58ed19212051f49a523abb1dbe954337dc82d947fb6e5a0da60f7c8471a8476c"},
    {file = "argon2_cffi_bindings-21.2.0-cp36-abi3-musllinux_1_1_aarch64.whl", hash = "sha256:bd46088725ef7f58b5a1ef7ca06647ebaf0eb4baff7d1d0d177c6cc8744abd86"},
    {file = "argon2_cffi_bindings-21.2.0-cp36-abi3-musllinux_1_1_i686.whl", hash = "sha256:8cd69c07dd875537a824deec19f978e0f2078fdda07fd5c42ac29668dda5f40f"},
    {file = "argon2_cffi_bindings-21.2.0-cp36-abi3-musllinux_1_1_x86_64.whl", hash = "sha256:f1152ac548bd5b8bcecfb0b0371f082037e47128653df2e8ba6e914d384f3c3e"},
    {file = "argon2_cffi_bindings-21.2.0-cp36-abi3-win32.whl", hash = "sha256:603ca0aba86b1349b147cab91ae970c63118a0f30444d4bc80355937c950c082"},
    {file = "argon2_cffi_bindings-21.2.0-cp36-abi3-win_amd64.whl", hash = "sha256:b2ef1c30440dbbcba7a5dc3e319408b59676e2e039e2ae11a8775ecf482b192f"},
    {file = "argon2_cffi_bindings-21.2.0-cp38-abi3-macosx_10_9_universal2.whl", hash = "sha256:e415e3f62c8d124ee16018e491a009937f8cf7ebf5eb430ffc5de21b900dad93"},
    {file = "argon2_cffi_bindings-21.2.0-pp37-pypy37_pp73-macosx_10_9_x86_64.whl", hash = "sha256:3e385d1c39c520c08b53d63300c3ecc28622f076f4c2b0e6d7e796e9f6502194"},
    {file = "argon2_cffi_bindings-21.2.0-pp37-pypy37_pp73-manylinux_2_17_aarch64.manylinux2014_aarch64.whl", hash = "sha256:2c3e3cc67fdb7d82c4718f19b4e7a87123caf8a93fde7e23cf66ac0337d3cb3f"},
    {file = "argon2_cffi_bindings-21.2.0-pp37-pypy37_pp73-manylinux_2_17_x86_64.manylinux2014_x86_64.whl", hash = "sha256:6a22ad9800121b71099d0fb0a65323810a15f2e292f2ba450810a7316e128ee5"},
    {file = "argon2_cffi_bindings-21.2.0-pp37-pypy37_pp73-manylinux_2_5_i686.manylinux1_i686.manylinux_2_17_i686.manylinux2014_i686.whl", hash = "sha256:f9f8b450ed0547e3d473fdc8612083fd08dd2120d6ac8f73828df9b7d45bb351"},
    {file = "argon2_cffi_bindings-21.2.0-pp37-pypy37_pp73-win_amd64.whl", hash = "sha256:93f9bf70084f97245ba10ee36575f0c3f1e7d7724d67d8e5b08e61787c320ed7"},
    {file = "argon2_cffi_bindings-21.2.0-pp38-pypy38_pp73-macosx_10_9_x86_64.whl", hash = "sha256:3b9ef65804859d335dc6b31582cad2c5166f0c3e7975f324d9ffaa34ee7e6583"},
    {file = "argon2_cffi_bindings-21.2.0-pp38-pypy38_pp73-manylinux_2_17_aarch64.manylinux2014_aarch64.whl", hash = "sha256:d4966ef5848d820776f5f562a7d45fdd70c2f330c961d0d745b784034bd9f48d"},
    {file = "argon2_cffi_bindings-21.2.0-pp38-pypy38_pp73-manylinux_2_17_x86_64.manylinux2014_x86_64.whl", hash = "sha256:20ef543a89dee4db46a1a6e206cd015360e5a75822f76df533845c3cbaf72670"},
    {file = "argon2_cffi_bindings-21.2.0-pp38-pypy38_pp73-manylinux_2_5_i686.manylinux1_i686.manylinux_2_17_i686.manylinux2014_i686.whl", hash = "sha256:ed2937d286e2ad0cc79a7087d3c272832865f779430e0cc2b4f3718d3159b0cb"},
    {file = "argon2_cffi_bindings-21.2.0-pp38-pypy38_pp73-win_amd64.whl", hash = "sha256:5e00316dabdaea0b2dd82d141cc66889ced0cdcbfa599e8b471cf22c620c329a"},
]
astor = [
    {file = "astor-0.8.1-py2.py3-none-any.whl", hash = "sha256:070a54e890cefb5b3739d19f30f5a5ec840ffc9c50ffa7d23cc9fc1a38ebbfc5"},
    {file = "astor-0.8.1.tar.gz", hash = "sha256:6a6effda93f4e1ce9f618779b2dd1d9d84f1e32812c23a29b3fff6fd7f63fa5e"},
]
async-timeout = [
    {file = "async-timeout-4.0.2.tar.gz", hash = "sha256:2163e1640ddb52b7a8c80d0a67a08587e5d245cc9c553a74a847056bc2976b15"},
    {file = "async_timeout-4.0.2-py3-none-any.whl", hash = "sha256:8ca1e4fcf50d07413d66d1a5e416e42cfdf5851c981d679a09851a6853383b3c"},
]
asyncpg = []
atomicwrites = []
attrs = []
bandit = [
    {file = "bandit-1.7.4-py3-none-any.whl", hash = "sha256:412d3f259dab4077d0e7f0c11f50f650cc7d10db905d98f6520a95a18049658a"},
    {file = "bandit-1.7.4.tar.gz", hash = "sha256:2d63a8c573417bae338962d4b9b06fbc6080f74ecd955a092849e1e65c717bd2"},
]
black = [
    {file = "black-22.6.0-cp310-cp310-macosx_10_9_universal2.whl", hash = "sha256:f586c26118bc6e714ec58c09df0157fe2d9ee195c764f630eb0d8e7ccce72e69"},
    {file = "black-22.6.0-cp310-cp310-macosx_10_9_x86_64.whl", hash = "sha256:b270a168d69edb8b7ed32c193ef10fd27844e5c60852039599f9184460ce0807"},
    {file = "black-22.6.0-cp310-cp310-macosx_11_0_arm64.whl", hash = "sha256:6797f58943fceb1c461fb572edbe828d811e719c24e03375fd25170ada53825e"},
    {file = "black-22.6.0-cp310-cp310-manylinux_2_17_x86_64.manylinux2014_x86_64.whl", hash = "sha256:c85928b9d5f83b23cee7d0efcb310172412fbf7cb9d9ce963bd67fd141781def"},
    {file = "black-22.6.0-cp310-cp310-win_amd64.whl", hash = "sha256:f6fe02afde060bbeef044af7996f335fbe90b039ccf3f5eb8f16df8b20f77666"},
    {file = "black-22.6.0-cp36-cp36m-macosx_10_9_x86_64.whl", hash = "sha256:cfaf3895a9634e882bf9d2363fed5af8888802d670f58b279b0bece00e9a872d"},
    {file = "black-22.6.0-cp36-cp36m-manylinux_2_17_x86_64.manylinux2014_x86_64.whl", hash = "sha256:94783f636bca89f11eb5d50437e8e17fbc6a929a628d82304c80fa9cd945f256"},
    {file = "black-22.6.0-cp36-cp36m-win_amd64.whl", hash = "sha256:2ea29072e954a4d55a2ff58971b83365eba5d3d357352a07a7a4df0d95f51c78"},
    {file = "black-22.6.0-cp37-cp37m-macosx_10_9_x86_64.whl", hash = "sha256:e439798f819d49ba1c0bd9664427a05aab79bfba777a6db94fd4e56fae0cb849"},
    {file = "black-22.6.0-cp37-cp37m-manylinux_2_17_x86_64.manylinux2014_x86_64.whl", hash = "sha256:187d96c5e713f441a5829e77120c269b6514418f4513a390b0499b0987f2ff1c"},
    {file = "black-22.6.0-cp37-cp37m-win_amd64.whl", hash = "sha256:074458dc2f6e0d3dab7928d4417bb6957bb834434516f21514138437accdbe90"},
    {file = "black-22.6.0-cp38-cp38-macosx_10_9_universal2.whl", hash = "sha256:a218d7e5856f91d20f04e931b6f16d15356db1c846ee55f01bac297a705ca24f"},
    {file = "black-22.6.0-cp38-cp38-macosx_10_9_x86_64.whl", hash = "sha256:568ac3c465b1c8b34b61cd7a4e349e93f91abf0f9371eda1cf87194663ab684e"},
    {file = "black-22.6.0-cp38-cp38-macosx_11_0_arm64.whl", hash = "sha256:6c1734ab264b8f7929cef8ae5f900b85d579e6cbfde09d7387da8f04771b51c6"},
    {file = "black-22.6.0-cp38-cp38-manylinux_2_17_x86_64.manylinux2014_x86_64.whl", hash = "sha256:c9a3ac16efe9ec7d7381ddebcc022119794872abce99475345c5a61aa18c45ad"},
    {file = "black-22.6.0-cp38-cp38-win_amd64.whl", hash = "sha256:b9fd45787ba8aa3f5e0a0a98920c1012c884622c6c920dbe98dbd05bc7c70fbf"},
    {file = "black-22.6.0-cp39-cp39-macosx_10_9_universal2.whl", hash = "sha256:7ba9be198ecca5031cd78745780d65a3f75a34b2ff9be5837045dce55db83d1c"},
    {file = "black-22.6.0-cp39-cp39-macosx_10_9_x86_64.whl", hash = "sha256:a3db5b6409b96d9bd543323b23ef32a1a2b06416d525d27e0f67e74f1446c8f2"},
    {file = "black-22.6.0-cp39-cp39-macosx_11_0_arm64.whl", hash = "sha256:560558527e52ce8afba936fcce93a7411ab40c7d5fe8c2463e279e843c0328ee"},
    {file = "black-22.6.0-cp39-cp39-manylinux_2_17_x86_64.manylinux2014_x86_64.whl", hash = "sha256:b154e6bbde1e79ea3260c4b40c0b7b3109ffcdf7bc4ebf8859169a6af72cd70b"},
    {file = "black-22.6.0-cp39-cp39-win_amd64.whl", hash = "sha256:4af5bc0e1f96be5ae9bd7aaec219c901a94d6caa2484c21983d043371c733fc4"},
    {file = "black-22.6.0-py3-none-any.whl", hash = "sha256:ac609cf8ef5e7115ddd07d85d988d074ed00e10fbc3445aee393e70164a2219c"},
    {file = "black-22.6.0.tar.gz", hash = "sha256:6c6d39e28aed379aec40da1c65434c77d75e65bb59a1e1c283de545fb4e7c6c9"},
]
certifi = [
    {file = "certifi-2022.6.15-py3-none-any.whl", hash = "sha256:fe86415d55e84719d75f8b69414f6438ac3547d2078ab91b67e779ef69378412"},
    {file = "certifi-2022.6.15.tar.gz", hash = "sha256:84c85a9078b11105f04f3036a9482ae10e4621616db313fe045dd24743a0820d"},
]
<<<<<<< HEAD
cffi = [
    {file = "cffi-1.15.1-cp27-cp27m-macosx_10_9_x86_64.whl", hash = "sha256:a66d3508133af6e8548451b25058d5812812ec3798c886bf38ed24a98216fab2"},
    {file = "cffi-1.15.1-cp27-cp27m-manylinux1_i686.whl", hash = "sha256:470c103ae716238bbe698d67ad020e1db9d9dba34fa5a899b5e21577e6d52ed2"},
    {file = "cffi-1.15.1-cp27-cp27m-manylinux1_x86_64.whl", hash = "sha256:9ad5db27f9cabae298d151c85cf2bad1d359a1b9c686a275df03385758e2f914"},
    {file = "cffi-1.15.1-cp27-cp27m-win32.whl", hash = "sha256:b3bbeb01c2b273cca1e1e0c5df57f12dce9a4dd331b4fa1635b8bec26350bde3"},
    {file = "cffi-1.15.1-cp27-cp27m-win_amd64.whl", hash = "sha256:e00b098126fd45523dd056d2efba6c5a63b71ffe9f2bbe1a4fe1716e1d0c331e"},
    {file = "cffi-1.15.1-cp27-cp27mu-manylinux1_i686.whl", hash = "sha256:d61f4695e6c866a23a21acab0509af1cdfd2c013cf256bbf5b6b5e2695827162"},
    {file = "cffi-1.15.1-cp27-cp27mu-manylinux1_x86_64.whl", hash = "sha256:ed9cb427ba5504c1dc15ede7d516b84757c3e3d7868ccc85121d9310d27eed0b"},
    {file = "cffi-1.15.1-cp310-cp310-macosx_10_9_x86_64.whl", hash = "sha256:39d39875251ca8f612b6f33e6b1195af86d1b3e60086068be9cc053aa4376e21"},
    {file = "cffi-1.15.1-cp310-cp310-macosx_11_0_arm64.whl", hash = "sha256:285d29981935eb726a4399badae8f0ffdff4f5050eaa6d0cfc3f64b857b77185"},
    {file = "cffi-1.15.1-cp310-cp310-manylinux_2_12_i686.manylinux2010_i686.manylinux_2_17_i686.manylinux2014_i686.whl", hash = "sha256:3eb6971dcff08619f8d91607cfc726518b6fa2a9eba42856be181c6d0d9515fd"},
    {file = "cffi-1.15.1-cp310-cp310-manylinux_2_17_aarch64.manylinux2014_aarch64.whl", hash = "sha256:21157295583fe8943475029ed5abdcf71eb3911894724e360acff1d61c1d54bc"},
    {file = "cffi-1.15.1-cp310-cp310-manylinux_2_17_ppc64le.manylinux2014_ppc64le.whl", hash = "sha256:5635bd9cb9731e6d4a1132a498dd34f764034a8ce60cef4f5319c0541159392f"},
    {file = "cffi-1.15.1-cp310-cp310-manylinux_2_17_s390x.manylinux2014_s390x.whl", hash = "sha256:2012c72d854c2d03e45d06ae57f40d78e5770d252f195b93f581acf3ba44496e"},
    {file = "cffi-1.15.1-cp310-cp310-manylinux_2_17_x86_64.manylinux2014_x86_64.whl", hash = "sha256:dd86c085fae2efd48ac91dd7ccffcfc0571387fe1193d33b6394db7ef31fe2a4"},
    {file = "cffi-1.15.1-cp310-cp310-musllinux_1_1_i686.whl", hash = "sha256:fa6693661a4c91757f4412306191b6dc88c1703f780c8234035eac011922bc01"},
    {file = "cffi-1.15.1-cp310-cp310-musllinux_1_1_x86_64.whl", hash = "sha256:59c0b02d0a6c384d453fece7566d1c7e6b7bae4fc5874ef2ef46d56776d61c9e"},
    {file = "cffi-1.15.1-cp310-cp310-win32.whl", hash = "sha256:cba9d6b9a7d64d4bd46167096fc9d2f835e25d7e4c121fb2ddfc6528fb0413b2"},
    {file = "cffi-1.15.1-cp310-cp310-win_amd64.whl", hash = "sha256:ce4bcc037df4fc5e3d184794f27bdaab018943698f4ca31630bc7f84a7b69c6d"},
    {file = "cffi-1.15.1-cp311-cp311-macosx_10_9_x86_64.whl", hash = "sha256:3d08afd128ddaa624a48cf2b859afef385b720bb4b43df214f85616922e6a5ac"},
    {file = "cffi-1.15.1-cp311-cp311-macosx_11_0_arm64.whl", hash = "sha256:3799aecf2e17cf585d977b780ce79ff0dc9b78d799fc694221ce814c2c19db83"},
    {file = "cffi-1.15.1-cp311-cp311-manylinux_2_12_i686.manylinux2010_i686.manylinux_2_17_i686.manylinux2014_i686.whl", hash = "sha256:a591fe9e525846e4d154205572a029f653ada1a78b93697f3b5a8f1f2bc055b9"},
    {file = "cffi-1.15.1-cp311-cp311-manylinux_2_17_aarch64.manylinux2014_aarch64.whl", hash = "sha256:3548db281cd7d2561c9ad9984681c95f7b0e38881201e157833a2342c30d5e8c"},
    {file = "cffi-1.15.1-cp311-cp311-manylinux_2_17_ppc64le.manylinux2014_ppc64le.whl", hash = "sha256:91fc98adde3d7881af9b59ed0294046f3806221863722ba7d8d120c575314325"},
    {file = "cffi-1.15.1-cp311-cp311-manylinux_2_17_x86_64.manylinux2014_x86_64.whl", hash = "sha256:94411f22c3985acaec6f83c6df553f2dbe17b698cc7f8ae751ff2237d96b9e3c"},
    {file = "cffi-1.15.1-cp311-cp311-musllinux_1_1_i686.whl", hash = "sha256:03425bdae262c76aad70202debd780501fabeaca237cdfddc008987c0e0f59ef"},
    {file = "cffi-1.15.1-cp311-cp311-musllinux_1_1_x86_64.whl", hash = "sha256:cc4d65aeeaa04136a12677d3dd0b1c0c94dc43abac5860ab33cceb42b801c1e8"},
    {file = "cffi-1.15.1-cp311-cp311-win32.whl", hash = "sha256:a0f100c8912c114ff53e1202d0078b425bee3649ae34d7b070e9697f93c5d52d"},
    {file = "cffi-1.15.1-cp311-cp311-win_amd64.whl", hash = "sha256:04ed324bda3cda42b9b695d51bb7d54b680b9719cfab04227cdd1e04e5de3104"},
    {file = "cffi-1.15.1-cp36-cp36m-macosx_10_9_x86_64.whl", hash = "sha256:50a74364d85fd319352182ef59c5c790484a336f6db772c1a9231f1c3ed0cbd7"},
    {file = "cffi-1.15.1-cp36-cp36m-manylinux_2_17_aarch64.manylinux2014_aarch64.whl", hash = "sha256:e263d77ee3dd201c3a142934a086a4450861778baaeeb45db4591ef65550b0a6"},
    {file = "cffi-1.15.1-cp36-cp36m-manylinux_2_17_ppc64le.manylinux2014_ppc64le.whl", hash = "sha256:cec7d9412a9102bdc577382c3929b337320c4c4c4849f2c5cdd14d7368c5562d"},
    {file = "cffi-1.15.1-cp36-cp36m-manylinux_2_17_s390x.manylinux2014_s390x.whl", hash = "sha256:4289fc34b2f5316fbb762d75362931e351941fa95fa18789191b33fc4cf9504a"},
    {file = "cffi-1.15.1-cp36-cp36m-manylinux_2_5_i686.manylinux1_i686.whl", hash = "sha256:173379135477dc8cac4bc58f45db08ab45d228b3363adb7af79436135d028405"},
    {file = "cffi-1.15.1-cp36-cp36m-manylinux_2_5_x86_64.manylinux1_x86_64.whl", hash = "sha256:6975a3fac6bc83c4a65c9f9fcab9e47019a11d3d2cf7f3c0d03431bf145a941e"},
    {file = "cffi-1.15.1-cp36-cp36m-win32.whl", hash = "sha256:2470043b93ff09bf8fb1d46d1cb756ce6132c54826661a32d4e4d132e1977adf"},
    {file = "cffi-1.15.1-cp36-cp36m-win_amd64.whl", hash = "sha256:30d78fbc8ebf9c92c9b7823ee18eb92f2e6ef79b45ac84db507f52fbe3ec4497"},
    {file = "cffi-1.15.1-cp37-cp37m-macosx_10_9_x86_64.whl", hash = "sha256:198caafb44239b60e252492445da556afafc7d1e3ab7a1fb3f0584ef6d742375"},
    {file = "cffi-1.15.1-cp37-cp37m-manylinux_2_12_i686.manylinux2010_i686.manylinux_2_17_i686.manylinux2014_i686.whl", hash = "sha256:5ef34d190326c3b1f822a5b7a45f6c4535e2f47ed06fec77d3d799c450b2651e"},
    {file = "cffi-1.15.1-cp37-cp37m-manylinux_2_17_aarch64.manylinux2014_aarch64.whl", hash = "sha256:8102eaf27e1e448db915d08afa8b41d6c7ca7a04b7d73af6514df10a3e74bd82"},
    {file = "cffi-1.15.1-cp37-cp37m-manylinux_2_17_ppc64le.manylinux2014_ppc64le.whl", hash = "sha256:5df2768244d19ab7f60546d0c7c63ce1581f7af8b5de3eb3004b9b6fc8a9f84b"},
    {file = "cffi-1.15.1-cp37-cp37m-manylinux_2_17_s390x.manylinux2014_s390x.whl", hash = "sha256:a8c4917bd7ad33e8eb21e9a5bbba979b49d9a97acb3a803092cbc1133e20343c"},
    {file = "cffi-1.15.1-cp37-cp37m-manylinux_2_17_x86_64.manylinux2014_x86_64.whl", hash = "sha256:0e2642fe3142e4cc4af0799748233ad6da94c62a8bec3a6648bf8ee68b1c7426"},
    {file = "cffi-1.15.1-cp37-cp37m-win32.whl", hash = "sha256:e229a521186c75c8ad9490854fd8bbdd9a0c9aa3a524326b55be83b54d4e0ad9"},
    {file = "cffi-1.15.1-cp37-cp37m-win_amd64.whl", hash = "sha256:a0b71b1b8fbf2b96e41c4d990244165e2c9be83d54962a9a1d118fd8657d2045"},
    {file = "cffi-1.15.1-cp38-cp38-macosx_10_9_x86_64.whl", hash = "sha256:320dab6e7cb2eacdf0e658569d2575c4dad258c0fcc794f46215e1e39f90f2c3"},
    {file = "cffi-1.15.1-cp38-cp38-manylinux_2_12_i686.manylinux2010_i686.manylinux_2_17_i686.manylinux2014_i686.whl", hash = "sha256:1e74c6b51a9ed6589199c787bf5f9875612ca4a8a0785fb2d4a84429badaf22a"},
    {file = "cffi-1.15.1-cp38-cp38-manylinux_2_17_aarch64.manylinux2014_aarch64.whl", hash = "sha256:a5c84c68147988265e60416b57fc83425a78058853509c1b0629c180094904a5"},
    {file = "cffi-1.15.1-cp38-cp38-manylinux_2_17_ppc64le.manylinux2014_ppc64le.whl", hash = "sha256:3b926aa83d1edb5aa5b427b4053dc420ec295a08e40911296b9eb1b6170f6cca"},
    {file = "cffi-1.15.1-cp38-cp38-manylinux_2_17_s390x.manylinux2014_s390x.whl", hash = "sha256:87c450779d0914f2861b8526e035c5e6da0a3199d8f1add1a665e1cbc6fc6d02"},
    {file = "cffi-1.15.1-cp38-cp38-manylinux_2_17_x86_64.manylinux2014_x86_64.whl", hash = "sha256:4f2c9f67e9821cad2e5f480bc8d83b8742896f1242dba247911072d4fa94c192"},
    {file = "cffi-1.15.1-cp38-cp38-win32.whl", hash = "sha256:8b7ee99e510d7b66cdb6c593f21c043c248537a32e0bedf02e01e9553a172314"},
    {file = "cffi-1.15.1-cp38-cp38-win_amd64.whl", hash = "sha256:00a9ed42e88df81ffae7a8ab6d9356b371399b91dbdf0c3cb1e84c03a13aceb5"},
    {file = "cffi-1.15.1-cp39-cp39-macosx_10_9_x86_64.whl", hash = "sha256:54a2db7b78338edd780e7ef7f9f6c442500fb0d41a5a4ea24fff1c929d5af585"},
    {file = "cffi-1.15.1-cp39-cp39-macosx_11_0_arm64.whl", hash = "sha256:fcd131dd944808b5bdb38e6f5b53013c5aa4f334c5cad0c72742f6eba4b73db0"},
    {file = "cffi-1.15.1-cp39-cp39-manylinux_2_12_i686.manylinux2010_i686.manylinux_2_17_i686.manylinux2014_i686.whl", hash = "sha256:7473e861101c9e72452f9bf8acb984947aa1661a7704553a9f6e4baa5ba64415"},
    {file = "cffi-1.15.1-cp39-cp39-manylinux_2_17_aarch64.manylinux2014_aarch64.whl", hash = "sha256:6c9a799e985904922a4d207a94eae35c78ebae90e128f0c4e521ce339396be9d"},
    {file = "cffi-1.15.1-cp39-cp39-manylinux_2_17_ppc64le.manylinux2014_ppc64le.whl", hash = "sha256:3bcde07039e586f91b45c88f8583ea7cf7a0770df3a1649627bf598332cb6984"},
    {file = "cffi-1.15.1-cp39-cp39-manylinux_2_17_s390x.manylinux2014_s390x.whl", hash = "sha256:33ab79603146aace82c2427da5ca6e58f2b3f2fb5da893ceac0c42218a40be35"},
    {file = "cffi-1.15.1-cp39-cp39-manylinux_2_17_x86_64.manylinux2014_x86_64.whl", hash = "sha256:5d598b938678ebf3c67377cdd45e09d431369c3b1a5b331058c338e201f12b27"},
    {file = "cffi-1.15.1-cp39-cp39-musllinux_1_1_i686.whl", hash = "sha256:db0fbb9c62743ce59a9ff687eb5f4afbe77e5e8403d6697f7446e5f609976f76"},
    {file = "cffi-1.15.1-cp39-cp39-musllinux_1_1_x86_64.whl", hash = "sha256:98d85c6a2bef81588d9227dde12db8a7f47f639f4a17c9ae08e773aa9c697bf3"},
    {file = "cffi-1.15.1-cp39-cp39-win32.whl", hash = "sha256:40f4774f5a9d4f5e344f31a32b5096977b5d48560c5592e2f3d2c4374bd543ee"},
    {file = "cffi-1.15.1-cp39-cp39-win_amd64.whl", hash = "sha256:70df4e3b545a17496c9b3f41f5115e69a4f2e77e94e1d2a8e1070bc0c38c8a3c"},
    {file = "cffi-1.15.1.tar.gz", hash = "sha256:d400bfb9a37b1351253cb402671cea7e89bdecc294e8016a707f6d1d8ac934f9"},
]
=======
>>>>>>> 415c8b58
charset-normalizer = []
click = [
    {file = "click-8.1.3-py3-none-any.whl", hash = "sha256:bb4d8133cb15a609f44e8213d9b391b0809795062913b383c62be0ee95b1db48"},
    {file = "click-8.1.3.tar.gz", hash = "sha256:7682dc8afb30297001674575ea00d1814d808d6a36af415a82bd481d37ba7b8e"},
]
colorama = [
    {file = "colorama-0.4.5-py2.py3-none-any.whl", hash = "sha256:854bf444933e37f5824ae7bfc1e98d5bce2ebe4160d46b5edf346a89358e99da"},
    {file = "colorama-0.4.5.tar.gz", hash = "sha256:e6c6b4334fc50988a639d9b98aa429a0b57da6e17b9a44f0451f930b6967b7a4"},
]
coverage = []
darglint = [
    {file = "darglint-1.8.1-py3-none-any.whl", hash = "sha256:5ae11c259c17b0701618a20c3da343a3eb98b3bc4b5a83d31cdd94f5ebdced8d"},
    {file = "darglint-1.8.1.tar.gz", hash = "sha256:080d5106df149b199822e7ee7deb9c012b49891538f14a11be681044f0bb20da"},
]
docutils = [
    {file = "docutils-0.19-py3-none-any.whl", hash = "sha256:5e1de4d849fee02c63b040a4a3fd567f4ab104defd8a5511fbbc24a8a017efbc"},
    {file = "docutils-0.19.tar.gz", hash = "sha256:33995a6753c30b7f577febfc2c50411fec6aac7f7ffeb7c4cfe5991072dcf9e6"},
]
eradicate = [
    {file = "eradicate-2.1.0-py3-none-any.whl", hash = "sha256:8bfaca181db9227dc88bdbce4d051a9627604c2243e7d85324f6d6ce0fd08bb2"},
    {file = "eradicate-2.1.0.tar.gz", hash = "sha256:aac7384ab25b1bf21c4c012de9b4bf8398945a14c98c911545b2ea50ab558014"},
]
fastapi = []
flake8 = [
    {file = "flake8-4.0.1-py2.py3-none-any.whl", hash = "sha256:479b1304f72536a55948cb40a32dce8bb0ffe3501e26eaf292c7e60eb5e0428d"},
    {file = "flake8-4.0.1.tar.gz", hash = "sha256:806e034dda44114815e23c16ef92f95c91e4c71100ff52813adf7132a6ad870d"},
]
flake8-bandit = [
    {file = "flake8_bandit-3.0.0-py2.py3-none-any.whl", hash = "sha256:61b617f4f7cdaa0e2b1e6bf7b68afb2b619a227bb3e3ae00dd36c213bd17900a"},
    {file = "flake8_bandit-3.0.0.tar.gz", hash = "sha256:54d19427e6a8d50322a7b02e1841c0a7c22d856975f3459803320e0e18e2d6a1"},
]
flake8-broken-line = [
    {file = "flake8-broken-line-0.4.0.tar.gz", hash = "sha256:771aab5aa0997666796fed249d0e48e6c01cdfeca8c95521eea28a38b7ced4c7"},
    {file = "flake8_broken_line-0.4.0-py3-none-any.whl", hash = "sha256:e9c522856862239a2c7ef2c1de0276fa598572aa864bd4e9c7efc2a827538515"},
]
flake8-bugbear = []
flake8-commas = [
    {file = "flake8-commas-2.1.0.tar.gz", hash = "sha256:940441ab8ee544df564ae3b3f49f20462d75d5c7cac2463e0b27436e2050f263"},
    {file = "flake8_commas-2.1.0-py2.py3-none-any.whl", hash = "sha256:ebb96c31e01d0ef1d0685a21f3f0e2f8153a0381430e748bf0bbbb5d5b453d54"},
]
flake8-comprehensions = [
    {file = "flake8-comprehensions-3.10.0.tar.gz", hash = "sha256:181158f7e7aa26a63a0a38e6017cef28c6adee71278ce56ce11f6ec9c4905058"},
    {file = "flake8_comprehensions-3.10.0-py3-none-any.whl", hash = "sha256:dad454fd3d525039121e98fa1dd90c46bc138708196a4ebbc949ad3c859adedb"},
]
flake8-debugger = [
    {file = "flake8-debugger-4.1.2.tar.gz", hash = "sha256:52b002560941e36d9bf806fca2523dc7fb8560a295d5f1a6e15ac2ded7a73840"},
    {file = "flake8_debugger-4.1.2-py3-none-any.whl", hash = "sha256:0a5e55aeddcc81da631ad9c8c366e7318998f83ff00985a49e6b3ecf61e571bf"},
]
flake8-docstrings = [
    {file = "flake8-docstrings-1.6.0.tar.gz", hash = "sha256:9fe7c6a306064af8e62a055c2f61e9eb1da55f84bb39caef2b84ce53708ac34b"},
    {file = "flake8_docstrings-1.6.0-py2.py3-none-any.whl", hash = "sha256:99cac583d6c7e32dd28bbfbef120a7c0d1b6dde4adb5a9fd441c4227a6534bde"},
]
flake8-eradicate = []
flake8-isort = []
flake8-polyfill = [
    {file = "flake8-polyfill-1.0.2.tar.gz", hash = "sha256:e44b087597f6da52ec6393a709e7108b2905317d0c0b744cdca6208e670d8eda"},
    {file = "flake8_polyfill-1.0.2-py2.py3-none-any.whl", hash = "sha256:12be6a34ee3ab795b19ca73505e7b55826d5f6ad7230d31b18e106400169b9e9"},
]
flake8-quotes = [
    {file = "flake8-quotes-3.3.1.tar.gz", hash = "sha256:633adca6fb8a08131536af0d750b44d6985b9aba46f498871e21588c3e6f525a"},
]
flake8-rst-docstrings = []
flake8-string-format = [
    {file = "flake8-string-format-0.3.0.tar.gz", hash = "sha256:65f3da786a1461ef77fca3780b314edb2853c377f2e35069723348c8917deaa2"},
    {file = "flake8_string_format-0.3.0-py2.py3-none-any.whl", hash = "sha256:812ff431f10576a74c89be4e85b8e075a705be39bc40c4b4278b5b13e2afa9af"},
]
frozenlist = []
gitdb = [
    {file = "gitdb-4.0.9-py3-none-any.whl", hash = "sha256:8033ad4e853066ba6ca92050b9df2f89301b8fc8bf7e9324d412a63f8bf1a8fd"},
    {file = "gitdb-4.0.9.tar.gz", hash = "sha256:bac2fd45c0a1c9cf619e63a90d62bdc63892ef92387424b855792a6cabe789aa"},
]
gitpython = [
    {file = "GitPython-3.1.27-py3-none-any.whl", hash = "sha256:5b68b000463593e05ff2b261acff0ff0972df8ab1b70d3cdbd41b546c8b8fc3d"},
    {file = "GitPython-3.1.27.tar.gz", hash = "sha256:1c885ce809e8ba2d88a29befeb385fcea06338d3640712b59ca623c220bb5704"},
]
greenlet = []
h11 = [
    {file = "h11-0.12.0-py3-none-any.whl", hash = "sha256:36a3cb8c0a032f56e2da7084577878a035d3b61d104230d4bd49c0c6b555a9c6"},
    {file = "h11-0.12.0.tar.gz", hash = "sha256:47222cb6067e4a307d535814917cd98fd0a57b6788ce715755fa2b6c28b56042"},
]
httpcore = [
    {file = "httpcore-0.15.0-py3-none-any.whl", hash = "sha256:1105b8b73c025f23ff7c36468e4432226cbb959176eab66864b8e31c4ee27fa6"},
    {file = "httpcore-0.15.0.tar.gz", hash = "sha256:18b68ab86a3ccf3e7dc0f43598eaddcf472b602aba29f9aa6ab85fe2ada3980b"},
]
httpx = [
    {file = "httpx-0.23.0-py3-none-any.whl", hash = "sha256:42974f577483e1e932c3cdc3cd2303e883cbfba17fe228b0f63589764d7b9c4b"},
    {file = "httpx-0.23.0.tar.gz", hash = "sha256:f28eac771ec9eb4866d3fb4ab65abd42d38c424739e80c08d8d20570de60b0ef"},
]
idna = [
    {file = "idna-3.3-py3-none-any.whl", hash = "sha256:84d9dd047ffa80596e0f246e2eab0b391788b0503584e8945f2368256d2735ff"},
    {file = "idna-3.3.tar.gz", hash = "sha256:9d643ff0a55b762d5cdb124b8eaa99c66322e2157b69160bc32796e824360e6d"},
]
iniconfig = [
    {file = "iniconfig-1.1.1-py2.py3-none-any.whl", hash = "sha256:011e24c64b7f47f6ebd835bb12a743f2fbe9a26d4cecaa7f53bc4f35ee9da8b3"},
    {file = "iniconfig-1.1.1.tar.gz", hash = "sha256:bc3af051d7d14b2ee5ef9969666def0cd1a000e121eaea580d4a313df4b37f32"},
]
isort = [
    {file = "isort-5.10.1-py3-none-any.whl", hash = "sha256:6f62d78e2f89b4500b080fe3a81690850cd254227f27f75c3a0c491a1f351ba7"},
    {file = "isort-5.10.1.tar.gz", hash = "sha256:e8443a5e7a020e9d7f97f1d7d9cd17c88bcb3bc7e218bf9cf5095fe550be2951"},
]
<<<<<<< HEAD
jq = [
    {file = "jq-1.2.2-cp310-cp310-macosx_10_9_x86_64.whl", hash = "sha256:d9175f17e13c8ed6da5e6248035ef4e298bdb4f9ffb480bd60fd3e907fad54da"},
    {file = "jq-1.2.2-cp310-cp310-manylinux_2_17_aarch64.manylinux2014_aarch64.whl", hash = "sha256:6d6caa0d51afe1bf3ae86b1912bb2c43b9418dfeaf3ae88950abb1ba5df42cb8"},
    {file = "jq-1.2.2-cp310-cp310-manylinux_2_17_x86_64.manylinux2014_x86_64.whl", hash = "sha256:34bc097004e8b85d176b929a855c4961be7c41b5e8541c3e2ad5b18ca2c7462d"},
    {file = "jq-1.2.2-cp310-cp310-manylinux_2_5_i686.manylinux1_i686.manylinux_2_17_i686.manylinux2014_i686.whl", hash = "sha256:5d8f369928d79342030a6b7d723fc22bc66c919ad9d52ec6d536c88de5ef9f3f"},
    {file = "jq-1.2.2-cp310-cp310-musllinux_1_1_aarch64.whl", hash = "sha256:8a381711dc5b925b2fb7367b394c3ddad12e5c19703df85e77b4a662e43d272a"},
    {file = "jq-1.2.2-cp310-cp310-musllinux_1_1_i686.whl", hash = "sha256:069456d45bf7aa52382c293a27ff3dba6baf699e80f1a8f9d3a4ffa6a4fced0d"},
    {file = "jq-1.2.2-cp310-cp310-musllinux_1_1_x86_64.whl", hash = "sha256:3efb2a34015506583e6c5ff4d86d47f745cf2bdc30a00e181ab9219011c68a8f"},
    {file = "jq-1.2.2-cp36-cp36m-macosx_10_9_x86_64.whl", hash = "sha256:5a80913ac1544cfdbd8945bf6f2d463045317bf884786ba822f7021c8071ea91"},
    {file = "jq-1.2.2-cp36-cp36m-manylinux_2_17_aarch64.manylinux2014_aarch64.whl", hash = "sha256:859a8a6469338788898a0fd56f91ac83bfcc669e754b1e3b79f3972b3923c365"},
    {file = "jq-1.2.2-cp36-cp36m-manylinux_2_17_x86_64.manylinux2014_x86_64.whl", hash = "sha256:e00f1d1b24c5f0bef6293e49110dab40d6576853c580581126f653dacc25b467"},
    {file = "jq-1.2.2-cp36-cp36m-manylinux_2_5_i686.manylinux1_i686.manylinux_2_17_i686.manylinux2014_i686.whl", hash = "sha256:70e0580b07fc9c50083c687776194ce6ca31bc082b39be2e577d1aa8783f3787"},
    {file = "jq-1.2.2-cp36-cp36m-musllinux_1_1_aarch64.whl", hash = "sha256:39a8e92ea95dacd1283513e946edbe12ec25a0416e3dc2f32b692b1023d8fd8e"},
    {file = "jq-1.2.2-cp36-cp36m-musllinux_1_1_i686.whl", hash = "sha256:1270c6384be3b0ed5b6869f8bc05ac01b799db544d1c0bc7df81af185b983d6a"},
    {file = "jq-1.2.2-cp36-cp36m-musllinux_1_1_x86_64.whl", hash = "sha256:28b7332905a51f05b1ddacf44af222a4a267460d70a6e22bd3ab993621492ced"},
    {file = "jq-1.2.2-cp37-cp37m-macosx_10_9_x86_64.whl", hash = "sha256:e97760e8a3797984f4a1bd3d962ae361eac2aa0adb481adf99ec8a68a4899afa"},
    {file = "jq-1.2.2-cp37-cp37m-manylinux_2_17_aarch64.manylinux2014_aarch64.whl", hash = "sha256:23a96c0c7912cb29af91a037a923d2da843e958223483d846b67999fbd73b12c"},
    {file = "jq-1.2.2-cp37-cp37m-manylinux_2_17_x86_64.manylinux2014_x86_64.whl", hash = "sha256:b0fdca02c476b189d7def0f9336ea5024dde9da604be070488ea97836de72ef4"},
    {file = "jq-1.2.2-cp37-cp37m-manylinux_2_5_i686.manylinux1_i686.manylinux_2_17_i686.manylinux2014_i686.whl", hash = "sha256:3c1c8b9578cb4fe8fe5f306e1f2f953d6461b58e44135dc86d56a7ee48ead6c3"},
    {file = "jq-1.2.2-cp37-cp37m-musllinux_1_1_aarch64.whl", hash = "sha256:c8b609f9013a82735ba41c9fec6298aa764cf082f9e3ebd1d5a4e124723702c4"},
    {file = "jq-1.2.2-cp37-cp37m-musllinux_1_1_i686.whl", hash = "sha256:fcf4a78aa657f156ef13507d28103eefe8864904d8f0b3020097c4828d80d7c4"},
    {file = "jq-1.2.2-cp37-cp37m-musllinux_1_1_x86_64.whl", hash = "sha256:234a6dbaa3f153ee264d6192dd4559bf06101c4bb97ace18a4f218f455b4c648"},
    {file = "jq-1.2.2-cp38-cp38-macosx_10_9_x86_64.whl", hash = "sha256:d4cf8c1489344927382655f3bb8334e5d5699549c03d432c4363e1433a89d85a"},
    {file = "jq-1.2.2-cp38-cp38-manylinux_2_17_aarch64.manylinux2014_aarch64.whl", hash = "sha256:b1049ed1402f7f0747a96a6ed0fa6015d0788320571c9d4c424bd76a33c66e4f"},
    {file = "jq-1.2.2-cp38-cp38-manylinux_2_17_x86_64.manylinux2014_x86_64.whl", hash = "sha256:dacd7279c5121db4b763ffeae908ea504ef82387f0e503a6397fec4fdb8f18d3"},
    {file = "jq-1.2.2-cp38-cp38-manylinux_2_5_i686.manylinux1_i686.manylinux_2_17_i686.manylinux2014_i686.whl", hash = "sha256:c51ccbd33ed3c221334e4baaa401356329eb88178a9aa83bf12c52fab51e0c34"},
    {file = "jq-1.2.2-cp38-cp38-musllinux_1_1_aarch64.whl", hash = "sha256:eefdb4c13a68cf6e63619b6cd1b2fb352544b2a9f2c8db6263bb8fdb7ae2d084"},
    {file = "jq-1.2.2-cp38-cp38-musllinux_1_1_i686.whl", hash = "sha256:ac3f8762c6903eefbedd8bc666296b401217673e9ec32b8fca505f95eb692382"},
    {file = "jq-1.2.2-cp38-cp38-musllinux_1_1_x86_64.whl", hash = "sha256:7472f1d3ad99d5499628894093db561506b2243094cec93146ef9dddcb596866"},
    {file = "jq-1.2.2-cp39-cp39-macosx_10_9_x86_64.whl", hash = "sha256:861c8debbe0f64fb098b74d434057569c79213fd2e9bedba058048858422ce4c"},
    {file = "jq-1.2.2-cp39-cp39-manylinux_2_17_aarch64.manylinux2014_aarch64.whl", hash = "sha256:437cc354b8a8fc04ad04afba51e90cd1bbf38c5307f0897b79968affdce27fac"},
    {file = "jq-1.2.2-cp39-cp39-manylinux_2_17_x86_64.manylinux2014_x86_64.whl", hash = "sha256:d9371c4b749440dd9f3099973093a9912929909a54bab4808cfb4552d680f433"},
    {file = "jq-1.2.2-cp39-cp39-manylinux_2_5_i686.manylinux1_i686.manylinux_2_17_i686.manylinux2014_i686.whl", hash = "sha256:6902572259609dc6de05bec513d295ea7a5a37355517a15109df144fb73223fd"},
    {file = "jq-1.2.2-cp39-cp39-musllinux_1_1_aarch64.whl", hash = "sha256:f6fa323a4ce8dcba5db52d6a5c12841190034a9799adfce66bada86216b74614"},
    {file = "jq-1.2.2-cp39-cp39-musllinux_1_1_i686.whl", hash = "sha256:576d1c20046d0e1449eabcc14b2ea1bb8068524335aaa7ea3e912494f767d34f"},
    {file = "jq-1.2.2-cp39-cp39-musllinux_1_1_x86_64.whl", hash = "sha256:29a067b2d9b5e69162d18b5f889db4339c552d00611d1542e6ed3c8f5900b39b"},
    {file = "jq-1.2.2-pp37-pypy37_pp73-macosx_10_7_x86_64.whl", hash = "sha256:36bd3d8613b07a5079fa8f8f8d1733449fa891ee47ca293db56c80064b5f7c85"},
    {file = "jq-1.2.2-pp37-pypy37_pp73-manylinux_2_17_aarch64.manylinux2014_aarch64.whl", hash = "sha256:c7727792537769355a169a5ce869d6c7215f55a1d2f34344c3f2f4fedeb439ad"},
    {file = "jq-1.2.2-pp37-pypy37_pp73-manylinux_2_17_x86_64.manylinux2014_x86_64.whl", hash = "sha256:29aa2dfaf8790af7c6baf0cc5c38116035afc9c2b8e8b0027145d2e87c6f99a6"},
    {file = "jq-1.2.2-pp37-pypy37_pp73-manylinux_2_5_i686.manylinux1_i686.manylinux_2_17_i686.manylinux2014_i686.whl", hash = "sha256:4af3733b2a6cbfa54fe3b40a69b86eaf93c1707798ae7eff62310d990da09315"},
    {file = "jq-1.2.2-pp38-pypy38_pp73-macosx_10_9_x86_64.whl", hash = "sha256:833b2fd1312830b2fb3aa8f8e9fc45d1766655bdab1f1a258b723bf841fc1590"},
    {file = "jq-1.2.2-pp38-pypy38_pp73-manylinux_2_17_aarch64.manylinux2014_aarch64.whl", hash = "sha256:9ca007006d8d099c239aee17d061e56c6a6b2251e1ef368c6c430a6ff0f0168b"},
    {file = "jq-1.2.2-pp38-pypy38_pp73-manylinux_2_17_x86_64.manylinux2014_x86_64.whl", hash = "sha256:9daaac935651b19756501a984cb6723e7092a59ed6457819533756755b085d94"},
    {file = "jq-1.2.2-pp38-pypy38_pp73-manylinux_2_5_i686.manylinux1_i686.manylinux_2_17_i686.manylinux2014_i686.whl", hash = "sha256:6827675d73c92c894959375fa6bcf118a53be7dbdd4b9aa6d2df2d964ce2289d"},
    {file = "jq-1.2.2.tar.gz", hash = "sha256:86ace2c43f17b5a64a38887ede72c7b8ce2ab0bcfa81ee28ff6434e935010abe"},
]
=======
mako = []
markupsafe = []
>>>>>>> 415c8b58
mccabe = [
    {file = "mccabe-0.6.1-py2.py3-none-any.whl", hash = "sha256:ab8a6258860da4b6677da4bd2fe5dc2c659cff31b3ee4f7f5d64e79735b80d42"},
    {file = "mccabe-0.6.1.tar.gz", hash = "sha256:dd8d182285a0fe56bace7f45b5e7d1a6ebcbf524e8f3bd87eb0f125271b8831f"},
]
multidict = [
    {file = "multidict-6.0.2-cp310-cp310-macosx_10_9_universal2.whl", hash = "sha256:0b9e95a740109c6047602f4db4da9949e6c5945cefbad34a1299775ddc9a62e2"},
    {file = "multidict-6.0.2-cp310-cp310-macosx_10_9_x86_64.whl", hash = "sha256:ac0e27844758d7177989ce406acc6a83c16ed4524ebc363c1f748cba184d89d3"},
    {file = "multidict-6.0.2-cp310-cp310-macosx_11_0_arm64.whl", hash = "sha256:041b81a5f6b38244b34dc18c7b6aba91f9cdaf854d9a39e5ff0b58e2b5773b9c"},
    {file = "multidict-6.0.2-cp310-cp310-manylinux_2_17_aarch64.manylinux2014_aarch64.whl", hash = "sha256:5fdda29a3c7e76a064f2477c9aab1ba96fd94e02e386f1e665bca1807fc5386f"},
    {file = "multidict-6.0.2-cp310-cp310-manylinux_2_17_ppc64le.manylinux2014_ppc64le.whl", hash = "sha256:3368bf2398b0e0fcbf46d85795adc4c259299fec50c1416d0f77c0a843a3eed9"},
    {file = "multidict-6.0.2-cp310-cp310-manylinux_2_17_s390x.manylinux2014_s390x.whl", hash = "sha256:f4f052ee022928d34fe1f4d2bc743f32609fb79ed9c49a1710a5ad6b2198db20"},
    {file = "multidict-6.0.2-cp310-cp310-manylinux_2_17_x86_64.manylinux2014_x86_64.whl", hash = "sha256:225383a6603c086e6cef0f2f05564acb4f4d5f019a4e3e983f572b8530f70c88"},
    {file = "multidict-6.0.2-cp310-cp310-manylinux_2_5_i686.manylinux1_i686.manylinux_2_17_i686.manylinux2014_i686.whl", hash = "sha256:50bd442726e288e884f7be9071016c15a8742eb689a593a0cac49ea093eef0a7"},
    {file = "multidict-6.0.2-cp310-cp310-musllinux_1_1_aarch64.whl", hash = "sha256:47e6a7e923e9cada7c139531feac59448f1f47727a79076c0b1ee80274cd8eee"},
    {file = "multidict-6.0.2-cp310-cp310-musllinux_1_1_i686.whl", hash = "sha256:0556a1d4ea2d949efe5fd76a09b4a82e3a4a30700553a6725535098d8d9fb672"},
    {file = "multidict-6.0.2-cp310-cp310-musllinux_1_1_ppc64le.whl", hash = "sha256:626fe10ac87851f4cffecee161fc6f8f9853f0f6f1035b59337a51d29ff3b4f9"},
    {file = "multidict-6.0.2-cp310-cp310-musllinux_1_1_s390x.whl", hash = "sha256:8064b7c6f0af936a741ea1efd18690bacfbae4078c0c385d7c3f611d11f0cf87"},
    {file = "multidict-6.0.2-cp310-cp310-musllinux_1_1_x86_64.whl", hash = "sha256:2d36e929d7f6a16d4eb11b250719c39560dd70545356365b494249e2186bc389"},
    {file = "multidict-6.0.2-cp310-cp310-win32.whl", hash = "sha256:fcb91630817aa8b9bc4a74023e4198480587269c272c58b3279875ed7235c293"},
    {file = "multidict-6.0.2-cp310-cp310-win_amd64.whl", hash = "sha256:8cbf0132f3de7cc6c6ce00147cc78e6439ea736cee6bca4f068bcf892b0fd658"},
    {file = "multidict-6.0.2-cp37-cp37m-macosx_10_9_x86_64.whl", hash = "sha256:05f6949d6169878a03e607a21e3b862eaf8e356590e8bdae4227eedadacf6e51"},
    {file = "multidict-6.0.2-cp37-cp37m-manylinux_2_17_aarch64.manylinux2014_aarch64.whl", hash = "sha256:e2c2e459f7050aeb7c1b1276763364884595d47000c1cddb51764c0d8976e608"},
    {file = "multidict-6.0.2-cp37-cp37m-manylinux_2_17_ppc64le.manylinux2014_ppc64le.whl", hash = "sha256:d0509e469d48940147e1235d994cd849a8f8195e0bca65f8f5439c56e17872a3"},
    {file = "multidict-6.0.2-cp37-cp37m-manylinux_2_17_s390x.manylinux2014_s390x.whl", hash = "sha256:514fe2b8d750d6cdb4712346a2c5084a80220821a3e91f3f71eec11cf8d28fd4"},
    {file = "multidict-6.0.2-cp37-cp37m-manylinux_2_17_x86_64.manylinux2014_x86_64.whl", hash = "sha256:19adcfc2a7197cdc3987044e3f415168fc5dc1f720c932eb1ef4f71a2067e08b"},
    {file = "multidict-6.0.2-cp37-cp37m-manylinux_2_5_i686.manylinux1_i686.manylinux_2_17_i686.manylinux2014_i686.whl", hash = "sha256:b9d153e7f1f9ba0b23ad1568b3b9e17301e23b042c23870f9ee0522dc5cc79e8"},
    {file = "multidict-6.0.2-cp37-cp37m-musllinux_1_1_aarch64.whl", hash = "sha256:aef9cc3d9c7d63d924adac329c33835e0243b5052a6dfcbf7732a921c6e918ba"},
    {file = "multidict-6.0.2-cp37-cp37m-musllinux_1_1_i686.whl", hash = "sha256:4571f1beddff25f3e925eea34268422622963cd8dc395bb8778eb28418248e43"},
    {file = "multidict-6.0.2-cp37-cp37m-musllinux_1_1_ppc64le.whl", hash = "sha256:d48b8ee1d4068561ce8033d2c344cf5232cb29ee1a0206a7b828c79cbc5982b8"},
    {file = "multidict-6.0.2-cp37-cp37m-musllinux_1_1_s390x.whl", hash = "sha256:45183c96ddf61bf96d2684d9fbaf6f3564d86b34cb125761f9a0ef9e36c1d55b"},
    {file = "multidict-6.0.2-cp37-cp37m-musllinux_1_1_x86_64.whl", hash = "sha256:75bdf08716edde767b09e76829db8c1e5ca9d8bb0a8d4bd94ae1eafe3dac5e15"},
    {file = "multidict-6.0.2-cp37-cp37m-win32.whl", hash = "sha256:a45e1135cb07086833ce969555df39149680e5471c04dfd6a915abd2fc3f6dbc"},
    {file = "multidict-6.0.2-cp37-cp37m-win_amd64.whl", hash = "sha256:6f3cdef8a247d1eafa649085812f8a310e728bdf3900ff6c434eafb2d443b23a"},
    {file = "multidict-6.0.2-cp38-cp38-macosx_10_9_universal2.whl", hash = "sha256:0327292e745a880459ef71be14e709aaea2f783f3537588fb4ed09b6c01bca60"},
    {file = "multidict-6.0.2-cp38-cp38-macosx_10_9_x86_64.whl", hash = "sha256:e875b6086e325bab7e680e4316d667fc0e5e174bb5611eb16b3ea121c8951b86"},
    {file = "multidict-6.0.2-cp38-cp38-macosx_11_0_arm64.whl", hash = "sha256:feea820722e69451743a3d56ad74948b68bf456984d63c1a92e8347b7b88452d"},
    {file = "multidict-6.0.2-cp38-cp38-manylinux_2_17_aarch64.manylinux2014_aarch64.whl", hash = "sha256:9cc57c68cb9139c7cd6fc39f211b02198e69fb90ce4bc4a094cf5fe0d20fd8b0"},
    {file = "multidict-6.0.2-cp38-cp38-manylinux_2_17_ppc64le.manylinux2014_ppc64le.whl", hash = "sha256:497988d6b6ec6ed6f87030ec03280b696ca47dbf0648045e4e1d28b80346560d"},
    {file = "multidict-6.0.2-cp38-cp38-manylinux_2_17_s390x.manylinux2014_s390x.whl", hash = "sha256:89171b2c769e03a953d5969b2f272efa931426355b6c0cb508022976a17fd376"},
    {file = "multidict-6.0.2-cp38-cp38-manylinux_2_17_x86_64.manylinux2014_x86_64.whl", hash = "sha256:684133b1e1fe91eda8fa7447f137c9490a064c6b7f392aa857bba83a28cfb693"},
    {file = "multidict-6.0.2-cp38-cp38-manylinux_2_5_i686.manylinux1_i686.manylinux_2_17_i686.manylinux2014_i686.whl", hash = "sha256:fd9fc9c4849a07f3635ccffa895d57abce554b467d611a5009ba4f39b78a8849"},
    {file = "multidict-6.0.2-cp38-cp38-musllinux_1_1_aarch64.whl", hash = "sha256:e07c8e79d6e6fd37b42f3250dba122053fddb319e84b55dd3a8d6446e1a7ee49"},
    {file = "multidict-6.0.2-cp38-cp38-musllinux_1_1_i686.whl", hash = "sha256:4070613ea2227da2bfb2c35a6041e4371b0af6b0be57f424fe2318b42a748516"},
    {file = "multidict-6.0.2-cp38-cp38-musllinux_1_1_ppc64le.whl", hash = "sha256:47fbeedbf94bed6547d3aa632075d804867a352d86688c04e606971595460227"},
    {file = "multidict-6.0.2-cp38-cp38-musllinux_1_1_s390x.whl", hash = "sha256:5774d9218d77befa7b70d836004a768fb9aa4fdb53c97498f4d8d3f67bb9cfa9"},
    {file = "multidict-6.0.2-cp38-cp38-musllinux_1_1_x86_64.whl", hash = "sha256:2957489cba47c2539a8eb7ab32ff49101439ccf78eab724c828c1a54ff3ff98d"},
    {file = "multidict-6.0.2-cp38-cp38-win32.whl", hash = "sha256:e5b20e9599ba74391ca0cfbd7b328fcc20976823ba19bc573983a25b32e92b57"},
    {file = "multidict-6.0.2-cp38-cp38-win_amd64.whl", hash = "sha256:8004dca28e15b86d1b1372515f32eb6f814bdf6f00952699bdeb541691091f96"},
    {file = "multidict-6.0.2-cp39-cp39-macosx_10_9_universal2.whl", hash = "sha256:2e4a0785b84fb59e43c18a015ffc575ba93f7d1dbd272b4cdad9f5134b8a006c"},
    {file = "multidict-6.0.2-cp39-cp39-macosx_10_9_x86_64.whl", hash = "sha256:6701bf8a5d03a43375909ac91b6980aea74b0f5402fbe9428fc3f6edf5d9677e"},
    {file = "multidict-6.0.2-cp39-cp39-macosx_11_0_arm64.whl", hash = "sha256:a007b1638e148c3cfb6bf0bdc4f82776cef0ac487191d093cdc316905e504071"},
    {file = "multidict-6.0.2-cp39-cp39-manylinux_2_17_aarch64.manylinux2014_aarch64.whl", hash = "sha256:07a017cfa00c9890011628eab2503bee5872f27144936a52eaab449be5eaf032"},
    {file = "multidict-6.0.2-cp39-cp39-manylinux_2_17_ppc64le.manylinux2014_ppc64le.whl", hash = "sha256:c207fff63adcdf5a485969131dc70e4b194327666b7e8a87a97fbc4fd80a53b2"},
    {file = "multidict-6.0.2-cp39-cp39-manylinux_2_17_s390x.manylinux2014_s390x.whl", hash = "sha256:373ba9d1d061c76462d74e7de1c0c8e267e9791ee8cfefcf6b0b2495762c370c"},
    {file = "multidict-6.0.2-cp39-cp39-manylinux_2_17_x86_64.manylinux2014_x86_64.whl", hash = "sha256:bfba7c6d5d7c9099ba21f84662b037a0ffd4a5e6b26ac07d19e423e6fdf965a9"},
    {file = "multidict-6.0.2-cp39-cp39-manylinux_2_5_i686.manylinux1_i686.manylinux_2_17_i686.manylinux2014_i686.whl", hash = "sha256:19d9bad105dfb34eb539c97b132057a4e709919ec4dd883ece5838bcbf262b80"},
    {file = "multidict-6.0.2-cp39-cp39-musllinux_1_1_aarch64.whl", hash = "sha256:de989b195c3d636ba000ee4281cd03bb1234635b124bf4cd89eeee9ca8fcb09d"},
    {file = "multidict-6.0.2-cp39-cp39-musllinux_1_1_i686.whl", hash = "sha256:7c40b7bbece294ae3a87c1bc2abff0ff9beef41d14188cda94ada7bcea99b0fb"},
    {file = "multidict-6.0.2-cp39-cp39-musllinux_1_1_ppc64le.whl", hash = "sha256:d16cce709ebfadc91278a1c005e3c17dd5f71f5098bfae1035149785ea6e9c68"},
    {file = "multidict-6.0.2-cp39-cp39-musllinux_1_1_s390x.whl", hash = "sha256:a2c34a93e1d2aa35fbf1485e5010337c72c6791407d03aa5f4eed920343dd360"},
    {file = "multidict-6.0.2-cp39-cp39-musllinux_1_1_x86_64.whl", hash = "sha256:feba80698173761cddd814fa22e88b0661e98cb810f9f986c54aa34d281e4937"},
    {file = "multidict-6.0.2-cp39-cp39-win32.whl", hash = "sha256:23b616fdc3c74c9fe01d76ce0d1ce872d2d396d8fa8e4899398ad64fb5aa214a"},
    {file = "multidict-6.0.2-cp39-cp39-win_amd64.whl", hash = "sha256:4bae31803d708f6f15fd98be6a6ac0b6958fcf68fda3c77a048a4f9073704aae"},
    {file = "multidict-6.0.2.tar.gz", hash = "sha256:5ff3bd75f38e4c43f1f470f2df7a4d430b821c4ce22be384e1459cb57d6bb013"},
]
mypy = []
mypy-extensions = [
    {file = "mypy_extensions-0.4.3-py2.py3-none-any.whl", hash = "sha256:090fedd75945a69ae91ce1303b5824f428daf5a028d2f6ab8a299250a846f15d"},
    {file = "mypy_extensions-0.4.3.tar.gz", hash = "sha256:2d82818f5bb3e369420cb3c4060a7970edba416647068eb4c5343488a6c604a8"},
]
packaging = [
    {file = "packaging-21.3-py3-none-any.whl", hash = "sha256:ef103e05f519cdc783ae24ea4e2e0f508a9c99b2d4969652eed6a2e1ea5bd522"},
    {file = "packaging-21.3.tar.gz", hash = "sha256:dd47c42927d89ab911e606518907cc2d3a1f38bbd026385970643f9c5b8ecfeb"},
]
pathspec = [
    {file = "pathspec-0.9.0-py2.py3-none-any.whl", hash = "sha256:7d15c4ddb0b5c802d161efc417ec1a2558ea2653c2e8ad9c19098201dc1c993a"},
    {file = "pathspec-0.9.0.tar.gz", hash = "sha256:e564499435a2673d586f6b2130bb5b95f04a3ba06f81b8f895b651a3c76aabb1"},
]
pbr = []
pep8-naming = [
    {file = "pep8-naming-0.12.1.tar.gz", hash = "sha256:bb2455947757d162aa4cad55dba4ce029005cd1692f2899a21d51d8630ca7841"},
    {file = "pep8_naming-0.12.1-py2.py3-none-any.whl", hash = "sha256:4a8daeaeb33cfcde779309fc0c9c0a68a3bbe2ad8a8308b763c5068f86eb9f37"},
]
platformdirs = [
    {file = "platformdirs-2.5.2-py3-none-any.whl", hash = "sha256:027d8e83a2d7de06bbac4e5ef7e023c02b863d7ea5d079477e722bb41ab25788"},
    {file = "platformdirs-2.5.2.tar.gz", hash = "sha256:58c8abb07dcb441e6ee4b11d8df0ac856038f944ab98b7be6b27b2a3c7feef19"},
]
pluggy = [
    {file = "pluggy-1.0.0-py2.py3-none-any.whl", hash = "sha256:74134bbf457f031a36d68416e1509f34bd5ccc019f0bcc952c7b909d06b37bd3"},
    {file = "pluggy-1.0.0.tar.gz", hash = "sha256:4224373bacce55f955a878bf9cfa763c1e360858e330072059e10bad68531159"},
]
py = [
    {file = "py-1.11.0-py2.py3-none-any.whl", hash = "sha256:607c53218732647dff4acdfcd50cb62615cedf612e72d1724fb1a0cc6405b378"},
    {file = "py-1.11.0.tar.gz", hash = "sha256:51c75c4126074b472f746a24399ad32f6053d1b34b68d2fa41e558e6f4a98719"},
]
pycodestyle = [
    {file = "pycodestyle-2.8.0-py2.py3-none-any.whl", hash = "sha256:720f8b39dde8b293825e7ff02c475f3077124006db4f440dcbc9a20b76548a20"},
    {file = "pycodestyle-2.8.0.tar.gz", hash = "sha256:eddd5847ef438ea1c7870ca7eb78a9d47ce0cdb4851a5523949f2601d0cbbe7f"},
]
<<<<<<< HEAD
pycparser = [
    {file = "pycparser-2.21-py2.py3-none-any.whl", hash = "sha256:8ee45429555515e1f6b185e78100aea234072576aa43ab53aefcae078162fca9"},
    {file = "pycparser-2.21.tar.gz", hash = "sha256:e644fdec12f7872f86c58ff790da456218b10f863970249516d60a5eaca77206"},
]
=======
>>>>>>> 415c8b58
pydantic = []
pydocstyle = [
    {file = "pydocstyle-6.1.1-py3-none-any.whl", hash = "sha256:6987826d6775056839940041beef5c08cc7e3d71d63149b48e36727f70144dc4"},
    {file = "pydocstyle-6.1.1.tar.gz", hash = "sha256:1d41b7c459ba0ee6c345f2eb9ae827cab14a7533a88c5c6f7e94923f72df92dc"},
]
pyflakes = [
    {file = "pyflakes-2.4.0-py2.py3-none-any.whl", hash = "sha256:3bb3a3f256f4b7968c9c788781e4ff07dce46bdf12339dcda61053375426ee2e"},
    {file = "pyflakes-2.4.0.tar.gz", hash = "sha256:05a85c2872edf37a4ed30b0cce2f6093e1d0581f8c19d7393122da7e25b2b24c"},
]
pygments = []
<<<<<<< HEAD
pyjwt = [
    {file = "PyJWT-2.4.0-py3-none-any.whl", hash = "sha256:72d1d253f32dbd4f5c88eaf1fdc62f3a19f676ccbadb9dbc5d07e951b2b26daf"},
    {file = "PyJWT-2.4.0.tar.gz", hash = "sha256:d42908208c699b3b973cbeb01a969ba6a96c821eefb1c5bfe4c390c01d67abba"},
]
=======
>>>>>>> 415c8b58
pymysql = [
    {file = "PyMySQL-1.0.2-py3-none-any.whl", hash = "sha256:41fc3a0c5013d5f039639442321185532e3e2c8924687abe6537de157d403641"},
    {file = "PyMySQL-1.0.2.tar.gz", hash = "sha256:816927a350f38d56072aeca5dfb10221fe1dc653745853d30a216637f5d7ad36"},
]
pyotp = [
    {file = "pyotp-2.6.0-py2.py3-none-any.whl", hash = "sha256:9d144de0f8a601d6869abe1409f4a3f75f097c37b50a36a3bf165810a6e23f28"},
    {file = "pyotp-2.6.0.tar.gz", hash = "sha256:d28ddfd40e0c1b6a6b9da961c7d47a10261fb58f378cb00f05ce88b26df9c432"},
]
pyparsing = [
    {file = "pyparsing-3.0.9-py3-none-any.whl", hash = "sha256:5026bae9a10eeaefb61dab2f09052b9f4307d44aee4eda64b309723d8d206bbc"},
    {file = "pyparsing-3.0.9.tar.gz", hash = "sha256:2b020ecf7d21b687f219b71ecad3631f644a47f01403fa1d1036b0c6416d70fb"},
]
pytest = [
    {file = "pytest-7.1.2-py3-none-any.whl", hash = "sha256:13d0e3ccfc2b6e26be000cb6568c832ba67ba32e719443bfe725814d3c42433c"},
    {file = "pytest-7.1.2.tar.gz", hash = "sha256:a06a0425453864a270bc45e71f783330a7428defb4230fb5e6a731fde06ecd45"},
]
pytest-asyncio = []
pytest-mock = [
    {file = "pytest-mock-3.8.2.tar.gz", hash = "sha256:77f03f4554392558700295e05aed0b1096a20d4a60a4f3ddcde58b0c31c8fca2"},
    {file = "pytest_mock-3.8.2-py3-none-any.whl", hash = "sha256:8a9e226d6c0ef09fcf20c94eb3405c388af438a90f3e39687f84166da82d5948"},
]
pyyaml = [
    {file = "PyYAML-6.0-cp310-cp310-macosx_10_9_x86_64.whl", hash = "sha256:d4db7c7aef085872ef65a8fd7d6d09a14ae91f691dec3e87ee5ee0539d516f53"},
    {file = "PyYAML-6.0-cp310-cp310-macosx_11_0_arm64.whl", hash = "sha256:9df7ed3b3d2e0ecfe09e14741b857df43adb5a3ddadc919a2d94fbdf78fea53c"},
    {file = "PyYAML-6.0-cp310-cp310-manylinux_2_17_aarch64.manylinux2014_aarch64.whl", hash = "sha256:77f396e6ef4c73fdc33a9157446466f1cff553d979bd00ecb64385760c6babdc"},
    {file = "PyYAML-6.0-cp310-cp310-manylinux_2_17_s390x.manylinux2014_s390x.whl", hash = "sha256:a80a78046a72361de73f8f395f1f1e49f956c6be882eed58505a15f3e430962b"},
    {file = "PyYAML-6.0-cp310-cp310-manylinux_2_5_x86_64.manylinux1_x86_64.manylinux_2_12_x86_64.manylinux2010_x86_64.whl", hash = "sha256:f84fbc98b019fef2ee9a1cb3ce93e3187a6df0b2538a651bfb890254ba9f90b5"},
    {file = "PyYAML-6.0-cp310-cp310-win32.whl", hash = "sha256:2cd5df3de48857ed0544b34e2d40e9fac445930039f3cfe4bcc592a1f836d513"},
    {file = "PyYAML-6.0-cp310-cp310-win_amd64.whl", hash = "sha256:daf496c58a8c52083df09b80c860005194014c3698698d1a57cbcfa182142a3a"},
    {file = "PyYAML-6.0-cp36-cp36m-macosx_10_9_x86_64.whl", hash = "sha256:897b80890765f037df3403d22bab41627ca8811ae55e9a722fd0392850ec4d86"},
    {file = "PyYAML-6.0-cp36-cp36m-manylinux_2_17_aarch64.manylinux2014_aarch64.whl", hash = "sha256:50602afada6d6cbfad699b0c7bb50d5ccffa7e46a3d738092afddc1f9758427f"},
    {file = "PyYAML-6.0-cp36-cp36m-manylinux_2_17_s390x.manylinux2014_s390x.whl", hash = "sha256:48c346915c114f5fdb3ead70312bd042a953a8ce5c7106d5bfb1a5254e47da92"},
    {file = "PyYAML-6.0-cp36-cp36m-manylinux_2_5_x86_64.manylinux1_x86_64.manylinux_2_12_x86_64.manylinux2010_x86_64.whl", hash = "sha256:98c4d36e99714e55cfbaaee6dd5badbc9a1ec339ebfc3b1f52e293aee6bb71a4"},
    {file = "PyYAML-6.0-cp36-cp36m-win32.whl", hash = "sha256:0283c35a6a9fbf047493e3a0ce8d79ef5030852c51e9d911a27badfde0605293"},
    {file = "PyYAML-6.0-cp36-cp36m-win_amd64.whl", hash = "sha256:07751360502caac1c067a8132d150cf3d61339af5691fe9e87803040dbc5db57"},
    {file = "PyYAML-6.0-cp37-cp37m-macosx_10_9_x86_64.whl", hash = "sha256:819b3830a1543db06c4d4b865e70ded25be52a2e0631ccd2f6a47a2822f2fd7c"},
    {file = "PyYAML-6.0-cp37-cp37m-manylinux_2_17_aarch64.manylinux2014_aarch64.whl", hash = "sha256:473f9edb243cb1935ab5a084eb238d842fb8f404ed2193a915d1784b5a6b5fc0"},
    {file = "PyYAML-6.0-cp37-cp37m-manylinux_2_17_s390x.manylinux2014_s390x.whl", hash = "sha256:0ce82d761c532fe4ec3f87fc45688bdd3a4c1dc5e0b4a19814b9009a29baefd4"},
    {file = "PyYAML-6.0-cp37-cp37m-manylinux_2_5_x86_64.manylinux1_x86_64.manylinux_2_12_x86_64.manylinux2010_x86_64.whl", hash = "sha256:231710d57adfd809ef5d34183b8ed1eeae3f76459c18fb4a0b373ad56bedcdd9"},
    {file = "PyYAML-6.0-cp37-cp37m-win32.whl", hash = "sha256:c5687b8d43cf58545ade1fe3e055f70eac7a5a1a0bf42824308d868289a95737"},
    {file = "PyYAML-6.0-cp37-cp37m-win_amd64.whl", hash = "sha256:d15a181d1ecd0d4270dc32edb46f7cb7733c7c508857278d3d378d14d606db2d"},
    {file = "PyYAML-6.0-cp38-cp38-macosx_10_9_x86_64.whl", hash = "sha256:0b4624f379dab24d3725ffde76559cff63d9ec94e1736b556dacdfebe5ab6d4b"},
    {file = "PyYAML-6.0-cp38-cp38-manylinux_2_17_aarch64.manylinux2014_aarch64.whl", hash = "sha256:213c60cd50106436cc818accf5baa1aba61c0189ff610f64f4a3e8c6726218ba"},
    {file = "PyYAML-6.0-cp38-cp38-manylinux_2_17_s390x.manylinux2014_s390x.whl", hash = "sha256:9fa600030013c4de8165339db93d182b9431076eb98eb40ee068700c9c813e34"},
    {file = "PyYAML-6.0-cp38-cp38-manylinux_2_5_x86_64.manylinux1_x86_64.manylinux_2_12_x86_64.manylinux2010_x86_64.whl", hash = "sha256:277a0ef2981ca40581a47093e9e2d13b3f1fbbeffae064c1d21bfceba2030287"},
    {file = "PyYAML-6.0-cp38-cp38-win32.whl", hash = "sha256:d4eccecf9adf6fbcc6861a38015c2a64f38b9d94838ac1810a9023a0609e1b78"},
    {file = "PyYAML-6.0-cp38-cp38-win_amd64.whl", hash = "sha256:1e4747bc279b4f613a09eb64bba2ba602d8a6664c6ce6396a4d0cd413a50ce07"},
    {file = "PyYAML-6.0-cp39-cp39-macosx_10_9_x86_64.whl", hash = "sha256:055d937d65826939cb044fc8c9b08889e8c743fdc6a32b33e2390f66013e449b"},
    {file = "PyYAML-6.0-cp39-cp39-macosx_11_0_arm64.whl", hash = "sha256:e61ceaab6f49fb8bdfaa0f92c4b57bcfbea54c09277b1b4f7ac376bfb7a7c174"},
    {file = "PyYAML-6.0-cp39-cp39-manylinux_2_17_aarch64.manylinux2014_aarch64.whl", hash = "sha256:d67d839ede4ed1b28a4e8909735fc992a923cdb84e618544973d7dfc71540803"},
    {file = "PyYAML-6.0-cp39-cp39-manylinux_2_17_s390x.manylinux2014_s390x.whl", hash = "sha256:cba8c411ef271aa037d7357a2bc8f9ee8b58b9965831d9e51baf703280dc73d3"},
    {file = "PyYAML-6.0-cp39-cp39-manylinux_2_5_x86_64.manylinux1_x86_64.manylinux_2_12_x86_64.manylinux2010_x86_64.whl", hash = "sha256:40527857252b61eacd1d9af500c3337ba8deb8fc298940291486c465c8b46ec0"},
    {file = "PyYAML-6.0-cp39-cp39-win32.whl", hash = "sha256:b5b9eccad747aabaaffbc6064800670f0c297e52c12754eb1d976c57e4f74dcb"},
    {file = "PyYAML-6.0-cp39-cp39-win_amd64.whl", hash = "sha256:b3d267842bf12586ba6c734f89d1f5b871df0273157918b0ccefa29deb05c21c"},
    {file = "PyYAML-6.0.tar.gz", hash = "sha256:68fb519c14306fec9720a2a5b45bc9f0c8d1b9c72adf45c37baedfcd949c35a2"},
]
restructuredtext-lint = [
    {file = "restructuredtext_lint-1.4.0.tar.gz", hash = "sha256:1b235c0c922341ab6c530390892eb9e92f90b9b75046063e047cacfb0f050c45"},
]
rfc3986 = [
    {file = "rfc3986-1.5.0-py2.py3-none-any.whl", hash = "sha256:a86d6e1f5b1dc238b218b012df0aa79409667bb209e58da56d0b94704e712a97"},
    {file = "rfc3986-1.5.0.tar.gz", hash = "sha256:270aaf10d87d0d4e095063c65bf3ddbc6ee3d0b226328ce21e036f946e421835"},
]
sentry-sdk = []
smmap = [
    {file = "smmap-5.0.0-py3-none-any.whl", hash = "sha256:2aba19d6a040e78d8b09de5c57e96207b09ed71d8e55ce0959eeee6c8e190d94"},
    {file = "smmap-5.0.0.tar.gz", hash = "sha256:c840e62059cd3be204b0c9c9f74be2c09d5648eddd4580d9314c3ecde0b30936"},
]
sniffio = [
    {file = "sniffio-1.2.0-py3-none-any.whl", hash = "sha256:471b71698eac1c2112a40ce2752bb2f4a4814c22a54a3eed3676bc0f5ca9f663"},
    {file = "sniffio-1.2.0.tar.gz", hash = "sha256:c4666eecec1d3f50960c6bdf61ab7bc350648da6c126e3cf6898d8cd4ddcd3de"},
]
snowballstemmer = [
    {file = "snowballstemmer-2.2.0-py2.py3-none-any.whl", hash = "sha256:c8e1716e83cc398ae16824e5572ae04e0d9fc2c6b985fb0f900f5f0c96ecba1a"},
    {file = "snowballstemmer-2.2.0.tar.gz", hash = "sha256:09b16deb8547d3412ad7b590689584cd0fe25ec8db3be37788be3810cbf19cb1"},
]
sqlalchemy = []
sqlalchemy2-stubs = []
starlette = [
    {file = "starlette-0.19.1-py3-none-any.whl", hash = "sha256:5a60c5c2d051f3a8eb546136aa0c9399773a689595e099e0877704d5888279bf"},
    {file = "starlette-0.19.1.tar.gz", hash = "sha256:c6d21096774ecb9639acad41b86b7706e52ba3bf1dc13ea4ed9ad593d47e24c7"},
]
stevedore = []
tomli = [
    {file = "tomli-2.0.1-py3-none-any.whl", hash = "sha256:939de3e7a6161af0c887ef91b7d41a53e7c5a1ca976325f429cb46ea9bc30ecc"},
    {file = "tomli-2.0.1.tar.gz", hash = "sha256:de526c12914f0c550d15924c62d72abc48d6fe7364aa87328337a31007fe8a4f"},
]
typing-extensions = [
    {file = "typing_extensions-4.3.0-py3-none-any.whl", hash = "sha256:25642c956049920a5aa49edcdd6ab1e06d7e5d467fc00e0506c44ac86fbfca02"},
    {file = "typing_extensions-4.3.0.tar.gz", hash = "sha256:e6d2677a32f47fc7eb2795db1dd15c1f34eff616bcaf2cfb5e997f854fa1c4a6"},
]
urllib3 = []
<<<<<<< HEAD
uvicorn = [
    {file = "uvicorn-0.18.2-py3-none-any.whl", hash = "sha256:c19a057deb1c5bb060946e2e5c262fc01590c6529c0af2c3d9ce941e89bc30e0"},
    {file = "uvicorn-0.18.2.tar.gz", hash = "sha256:cade07c403c397f9fe275492a48c1b869efd175d5d8a692df649e6e7e2ed8f4e"},
]
=======
uvicorn = []
>>>>>>> 415c8b58
wemake-python-styleguide = [
    {file = "wemake-python-styleguide-0.16.1.tar.gz", hash = "sha256:4fcd78dd55732679b5fc8bc37fd7e04bbaa5cdc1b1a829ad265e8f6b0d853cf6"},
    {file = "wemake_python_styleguide-0.16.1-py3-none-any.whl", hash = "sha256:202c22ecfee1f5caf0555048602cd52f2435cd57903e6b0cd46b5aaa3f652140"},
]
yarl = []<|MERGE_RESOLUTION|>--- conflicted
+++ resolved
@@ -71,8 +71,6 @@
 typing_extensions = ">=3.7.2"
 
 [[package]]
-<<<<<<< HEAD
-=======
 name = "alembic"
 version = "1.8.1"
 description = "A database migration tool for SQLAlchemy."
@@ -88,7 +86,6 @@
 tz = ["python-dateutil"]
 
 [[package]]
->>>>>>> 415c8b58
 name = "anyio"
 version = "3.6.1"
 description = "High level compatibility layer for multiple asynchronous event loop implementations"
@@ -620,14 +617,14 @@
 plugins = ["setuptools"]
 
 [[package]]
-<<<<<<< HEAD
 name = "jq"
 version = "1.2.2"
 description = "jq is a lightweight and flexible JSON processor."
 category = "main"
 optional = false
 python-versions = ">=3.5"
-=======
+
+[[package]]
 name = "mako"
 version = "1.2.2"
 description = "A super-fast templating language that borrows the best ideas from the existing templating languages."
@@ -650,7 +647,6 @@
 category = "main"
 optional = false
 python-versions = ">=3.7"
->>>>>>> 415c8b58
 
 [[package]]
 name = "mccabe"
@@ -783,18 +779,18 @@
 
 [[package]]
 name = "pydantic"
-version = "1.9.2"
+version = "1.10.0"
 description = "Data validation and settings management using python type hints"
 category = "main"
 optional = false
-python-versions = ">=3.6.1"
-
-[package.dependencies]
-typing-extensions = ">=3.7.4.3"
-
-[package.extras]
+python-versions = ">=3.7"
+
+[package.dependencies]
+typing-extensions = ">=4.1.0"
+
+[package.extras]
+dotenv = ["python-dotenv (>=0.10.4)"]
 email = ["email-validator (>=1.0.3)"]
-dotenv = ["python-dotenv (>=0.10.4)"]
 
 [[package]]
 name = "pydocstyle"
@@ -829,7 +825,6 @@
 [package.extras]
 plugins = ["importlib-metadata"]
 
-<<<<<<< HEAD
 [[package]]
 name = "pyjwt"
 version = "2.4.0"
@@ -844,8 +839,6 @@
 docs = ["sphinx", "sphinx-rtd-theme", "zope.interface"]
 tests = ["pytest (>=6.0.0,<7.0.0)", "coverage[toml] (==5.0.4)"]
 
-=======
->>>>>>> 415c8b58
 [[package]]
 name = "pymysql"
 version = "1.0.2"
@@ -857,7 +850,6 @@
 [package.extras]
 ed25519 = ["PyNaCl (>=1.4.0)"]
 rsa = ["cryptography"]
-<<<<<<< HEAD
 
 [[package]]
 name = "pyotp"
@@ -866,8 +858,6 @@
 category = "main"
 optional = false
 python-versions = "*"
-=======
->>>>>>> 415c8b58
 
 [[package]]
 name = "pyparsing"
@@ -1057,11 +1047,7 @@
 
 [[package]]
 name = "sqlalchemy2-stubs"
-<<<<<<< HEAD
-version = "0.0.2a25"
-=======
 version = "0.0.2a26"
->>>>>>> 415c8b58
 description = "Typing Stubs for SQLAlchemy 1.4"
 category = "dev"
 optional = false
@@ -1183,11 +1169,7 @@
 [metadata]
 lock-version = "1.1"
 python-versions = "^3.10"
-<<<<<<< HEAD
-content-hash = "d33d4fccfb0bdec18fb7aac42cf9c961270fb5998d76b2b896c74b6b05cb43e4"
-=======
-content-hash = "4118d1ab39286c0eab8384286eb9c97e2facd6aa1a179ef7f9dfef0b252bec01"
->>>>>>> 415c8b58
+content-hash = "01a4a9215276ebe1e34862658bc2c718446232e536706feeba53373e3b7acb99"
 
 [metadata.files]
 aiohttp = [
@@ -1277,10 +1259,7 @@
     {file = "aiosignal-1.2.0.tar.gz", hash = "sha256:78ed67db6c7b7ced4f98e495e572106d5c432a93e1ddd1bf475e1dc05f5b7df2"},
 ]
 aiosqlite = []
-<<<<<<< HEAD
-=======
 alembic = []
->>>>>>> 415c8b58
 anyio = [
     {file = "anyio-3.6.1-py3-none-any.whl", hash = "sha256:cb29b9c70620506a9a8f87a309591713446953302d7d995344d0d7c6c0c9a7be"},
     {file = "anyio-3.6.1.tar.gz", hash = "sha256:413adf95f93886e442aea925f3ee43baa5a765a64a0f52c6081894f9992fdd0b"},
@@ -1356,7 +1335,6 @@
     {file = "certifi-2022.6.15-py3-none-any.whl", hash = "sha256:fe86415d55e84719d75f8b69414f6438ac3547d2078ab91b67e779ef69378412"},
     {file = "certifi-2022.6.15.tar.gz", hash = "sha256:84c85a9078b11105f04f3036a9482ae10e4621616db313fe045dd24743a0820d"},
 ]
-<<<<<<< HEAD
 cffi = [
     {file = "cffi-1.15.1-cp27-cp27m-macosx_10_9_x86_64.whl", hash = "sha256:a66d3508133af6e8548451b25058d5812812ec3798c886bf38ed24a98216fab2"},
     {file = "cffi-1.15.1-cp27-cp27m-manylinux1_i686.whl", hash = "sha256:470c103ae716238bbe698d67ad020e1db9d9dba34fa5a899b5e21577e6d52ed2"},
@@ -1423,8 +1401,6 @@
     {file = "cffi-1.15.1-cp39-cp39-win_amd64.whl", hash = "sha256:70df4e3b545a17496c9b3f41f5115e69a4f2e77e94e1d2a8e1070bc0c38c8a3c"},
     {file = "cffi-1.15.1.tar.gz", hash = "sha256:d400bfb9a37b1351253cb402671cea7e89bdecc294e8016a707f6d1d8ac934f9"},
 ]
-=======
->>>>>>> 415c8b58
 charset-normalizer = []
 click = [
     {file = "click-8.1.3-py3-none-any.whl", hash = "sha256:bb4d8133cb15a609f44e8213d9b391b0809795062913b383c62be0ee95b1db48"},
@@ -1525,7 +1501,6 @@
     {file = "isort-5.10.1-py3-none-any.whl", hash = "sha256:6f62d78e2f89b4500b080fe3a81690850cd254227f27f75c3a0c491a1f351ba7"},
     {file = "isort-5.10.1.tar.gz", hash = "sha256:e8443a5e7a020e9d7f97f1d7d9cd17c88bcb3bc7e218bf9cf5095fe550be2951"},
 ]
-<<<<<<< HEAD
 jq = [
     {file = "jq-1.2.2-cp310-cp310-macosx_10_9_x86_64.whl", hash = "sha256:d9175f17e13c8ed6da5e6248035ef4e298bdb4f9ffb480bd60fd3e907fad54da"},
     {file = "jq-1.2.2-cp310-cp310-manylinux_2_17_aarch64.manylinux2014_aarch64.whl", hash = "sha256:6d6caa0d51afe1bf3ae86b1912bb2c43b9418dfeaf3ae88950abb1ba5df42cb8"},
@@ -1572,10 +1547,8 @@
     {file = "jq-1.2.2-pp38-pypy38_pp73-manylinux_2_5_i686.manylinux1_i686.manylinux_2_17_i686.manylinux2014_i686.whl", hash = "sha256:6827675d73c92c894959375fa6bcf118a53be7dbdd4b9aa6d2df2d964ce2289d"},
     {file = "jq-1.2.2.tar.gz", hash = "sha256:86ace2c43f17b5a64a38887ede72c7b8ce2ab0bcfa81ee28ff6434e935010abe"},
 ]
-=======
 mako = []
 markupsafe = []
->>>>>>> 415c8b58
 mccabe = [
     {file = "mccabe-0.6.1-py2.py3-none-any.whl", hash = "sha256:ab8a6258860da4b6677da4bd2fe5dc2c659cff31b3ee4f7f5d64e79735b80d42"},
     {file = "mccabe-0.6.1.tar.gz", hash = "sha256:dd8d182285a0fe56bace7f45b5e7d1a6ebcbf524e8f3bd87eb0f125271b8831f"},
@@ -1675,13 +1648,10 @@
     {file = "pycodestyle-2.8.0-py2.py3-none-any.whl", hash = "sha256:720f8b39dde8b293825e7ff02c475f3077124006db4f440dcbc9a20b76548a20"},
     {file = "pycodestyle-2.8.0.tar.gz", hash = "sha256:eddd5847ef438ea1c7870ca7eb78a9d47ce0cdb4851a5523949f2601d0cbbe7f"},
 ]
-<<<<<<< HEAD
 pycparser = [
     {file = "pycparser-2.21-py2.py3-none-any.whl", hash = "sha256:8ee45429555515e1f6b185e78100aea234072576aa43ab53aefcae078162fca9"},
     {file = "pycparser-2.21.tar.gz", hash = "sha256:e644fdec12f7872f86c58ff790da456218b10f863970249516d60a5eaca77206"},
 ]
-=======
->>>>>>> 415c8b58
 pydantic = []
 pydocstyle = [
     {file = "pydocstyle-6.1.1-py3-none-any.whl", hash = "sha256:6987826d6775056839940041beef5c08cc7e3d71d63149b48e36727f70144dc4"},
@@ -1692,13 +1662,10 @@
     {file = "pyflakes-2.4.0.tar.gz", hash = "sha256:05a85c2872edf37a4ed30b0cce2f6093e1d0581f8c19d7393122da7e25b2b24c"},
 ]
 pygments = []
-<<<<<<< HEAD
 pyjwt = [
     {file = "PyJWT-2.4.0-py3-none-any.whl", hash = "sha256:72d1d253f32dbd4f5c88eaf1fdc62f3a19f676ccbadb9dbc5d07e951b2b26daf"},
     {file = "PyJWT-2.4.0.tar.gz", hash = "sha256:d42908208c699b3b973cbeb01a969ba6a96c821eefb1c5bfe4c390c01d67abba"},
 ]
-=======
->>>>>>> 415c8b58
 pymysql = [
     {file = "PyMySQL-1.0.2-py3-none-any.whl", hash = "sha256:41fc3a0c5013d5f039639442321185532e3e2c8924687abe6537de157d403641"},
     {file = "PyMySQL-1.0.2.tar.gz", hash = "sha256:816927a350f38d56072aeca5dfb10221fe1dc653745853d30a216637f5d7ad36"},
@@ -1791,14 +1758,7 @@
     {file = "typing_extensions-4.3.0.tar.gz", hash = "sha256:e6d2677a32f47fc7eb2795db1dd15c1f34eff616bcaf2cfb5e997f854fa1c4a6"},
 ]
 urllib3 = []
-<<<<<<< HEAD
-uvicorn = [
-    {file = "uvicorn-0.18.2-py3-none-any.whl", hash = "sha256:c19a057deb1c5bb060946e2e5c262fc01590c6529c0af2c3d9ce941e89bc30e0"},
-    {file = "uvicorn-0.18.2.tar.gz", hash = "sha256:cade07c403c397f9fe275492a48c1b869efd175d5d8a692df649e6e7e2ed8f4e"},
-]
-=======
 uvicorn = []
->>>>>>> 415c8b58
 wemake-python-styleguide = [
     {file = "wemake-python-styleguide-0.16.1.tar.gz", hash = "sha256:4fcd78dd55732679b5fc8bc37fd7e04bbaa5cdc1b1a829ad265e8f6b0d853cf6"},
     {file = "wemake_python_styleguide-0.16.1-py3-none-any.whl", hash = "sha256:202c22ecfee1f5caf0555048602cd52f2435cd57903e6b0cd46b5aaa3f652140"},

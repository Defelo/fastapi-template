[tool.poetry]
name = "fastapi-template"
version = "0"
description = ""
authors = ["Defelo <elodef42@gmail.com>"]
readme = "README.md"
license = "GPL-3.0-only"
homepage = "https://github.com/Defelo/fastapi-template"
repository = "https://github.com/Defelo/fastapi-template"
packages = [{ include = "api" }]

[tool.poetry.dependencies]
python = "^3.10"
fastapi = "^0.81.0"
uvicorn = "^0.18.3"
aiohttp = "^3.8.1"
aioredis = "^2.0.1"
SQLAlchemy = "^1.4.40"
aiomysql = "^0.1.1"
asyncpg = "^0.26.0"
sentry-sdk = "^1.9.5"
pydantic = "^1.9.2"
httpx = "^0.23.0"
argon2-cffi = "^21.3.0"
PyJWT = "^2.3.0"
starlette = "^0.19.1"
<<<<<<< HEAD
pyotp = "^2.6.0"
jq = "^1.2.2"
=======
alembic = "^1.8.1"
>>>>>>> 415c8b58

[tool.poetry.dev-dependencies]
flake8 = "^4.0.1"
isort = "^5.10.1"
black = "^22.6.0"
wemake-python-styleguide = "^0.16.1"
mypy = "^0.971"
SQLAlchemy = { extras = ["mypy"], version = "^1.4.40" }
pytest = "^7.1.2"
coverage = "^6.4"
pytest-asyncio = "^0.19.0"
pytest-mock = "^3.8.2"
aiosqlite = "^0.17.0"

[tool.poe.tasks]
api = { script = "api.main:main", envfile = ".env" }
flake8 = "flake8 . --count --statistics --show-source"
isort = "isort ."
black = "black ."
format = ["isort", "black"]
mypy = "mypy ."
lint = ["format", "mypy", "flake8"]
test = "pytest -v tests"
pre-commit = ["lint", "coverage"]
<<<<<<< HEAD
hash-password = """python -c 'from api.utils import password_hasher; import sys, getpass; print(password_hasher.hash(sys.argv[1] if len(sys.argv) > 1 else getpass.getpass()))'"""
=======
alembic = { cmd = "alembic", envfile = ".env" }
migrate = { cmd = "alembic upgrade head", envfile = ".env" }
>>>>>>> 415c8b58

[tool.poe.tasks.coverage]
shell = """
set -e
coverage run -m pytest -v tests
if [[ "$check" != True ]]; then fail="--fail-under=0"; fi
if ! coverage report $fail; then c=2; fi
if [[ "$xml" = True ]]; then coverage xml --fail-under=0; fi
if [[ "$html" = True ]]; then coverage html --fail-under=0 && xdg-open htmlcov/index.html; fi
if [[ "$clean" = True ]]; then coverage erase; fi
exit $c
"""
interpreter = "bash"

[tool.poe.tasks.coverage.args.xml]
options = ["--xml"]
type = "boolean"

[tool.poe.tasks.coverage.args.html]
options = ["--html"]
type = "boolean"

[tool.poe.tasks.coverage.args.clean]
options = ["--no-clean"]
type = "boolean"
default = true

[tool.poe.tasks.coverage.args.check]
options = ["--no-check"]
type = "boolean"
default = true

[tool.poe.tasks.setup]
shell = """
set -ex
poetry install --remove-untracked
if ! [[ -e .env ]]; then cp fastapi.env .env; fi
./pre-commit.sh install
unset VIRTUAL_ENV
git submodule update --init
git submodule foreach 'poe setup'
"""
interpreter = "bash"

[tool.black]
target-version = ["py310"]
line-length = 120
skip-magic-trailing-comma = true

[tool.isort]
profile = "black"
py_version = 310
line_length = 120
lines_after_imports = 2
reverse_relative = true
known_local_folder = ["api", "tests"]
sections = ["FUTURE", "STDLIB", "FIRSTPARTY", "THIRDPARTY", "LOCALFOLDER"]

[tool.mypy]
strict = true
ignore_missing_imports = true
plugins = ["sqlalchemy.ext.mypy.plugin"]
exclude = ['^alembic/env\.py$']

[tool.pytest.ini_options]
asyncio_mode = "auto"
<<<<<<< HEAD
markers = ["user_params"]
=======
markers = []
>>>>>>> 415c8b58

[tool.coverage.run]
branch = true
source = ["api"]
omit = ["api/__main__.py", "tests/*"]
concurrency = ["thread", "greenlet"]

[tool.coverage.report]
<<<<<<< HEAD
fail_under = 70
exclude_lines = ["if TYPE_CHECKING:"]
=======
fail_under = 100
exclude_lines = ["if TYPE_CHECKING:", "if DEBUG:"]
>>>>>>> 415c8b58

[build-system]
requires = ["poetry-core>=1.0.0"]
build-backend = "poetry.core.masonry.api"<|MERGE_RESOLUTION|>--- conflicted
+++ resolved
@@ -24,12 +24,9 @@
 argon2-cffi = "^21.3.0"
 PyJWT = "^2.3.0"
 starlette = "^0.19.1"
-<<<<<<< HEAD
+alembic = "^1.8.1"
 pyotp = "^2.6.0"
 jq = "^1.2.2"
-=======
-alembic = "^1.8.1"
->>>>>>> 415c8b58
 
 [tool.poetry.dev-dependencies]
 flake8 = "^4.0.1"
@@ -54,12 +51,9 @@
 lint = ["format", "mypy", "flake8"]
 test = "pytest -v tests"
 pre-commit = ["lint", "coverage"]
-<<<<<<< HEAD
-hash-password = """python -c 'from api.utils import password_hasher; import sys, getpass; print(password_hasher.hash(sys.argv[1] if len(sys.argv) > 1 else getpass.getpass()))'"""
-=======
 alembic = { cmd = "alembic", envfile = ".env" }
 migrate = { cmd = "alembic upgrade head", envfile = ".env" }
->>>>>>> 415c8b58
+hash-password = """python -c 'from api.utils import password_hasher; import sys, getpass; print(password_hasher.hash(sys.argv[1] if len(sys.argv) > 1 else getpass.getpass()))'"""
 
 [tool.poe.tasks.coverage]
 shell = """
@@ -126,11 +120,7 @@
 
 [tool.pytest.ini_options]
 asyncio_mode = "auto"
-<<<<<<< HEAD
 markers = ["user_params"]
-=======
-markers = []
->>>>>>> 415c8b58
 
 [tool.coverage.run]
 branch = true
@@ -139,13 +129,8 @@
 concurrency = ["thread", "greenlet"]
 
 [tool.coverage.report]
-<<<<<<< HEAD
 fail_under = 70
-exclude_lines = ["if TYPE_CHECKING:"]
-=======
-fail_under = 100
 exclude_lines = ["if TYPE_CHECKING:", "if DEBUG:"]
->>>>>>> 415c8b58
 
 [build-system]
 requires = ["poetry-core>=1.0.0"]

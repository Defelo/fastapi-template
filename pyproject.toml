[tool.poetry]
name = "fastapi-template"
version = "0"
description = ""
authors = ["Defelo <elodef42@gmail.com>"]
readme = "README.md"
license = "GPL-3.0-only"
homepage = "https://github.com/Defelo/fastapi-template"
repository = "https://github.com/Defelo/fastapi-template"
packages = [{ include = "api" }]

[tool.poetry.dependencies]
python = "^3.10"
fastapi = "^0.81.0"
uvicorn = "^0.18.3"
aiohttp = "^3.8.1"
aioredis = "^2.0.1"
SQLAlchemy = "^1.4.40"
aiomysql = "^0.1.1"
asyncpg = "^0.26.0"
sentry-sdk = "^1.9.6"
pydantic = "^1.10.1"
httpx = "^0.23.0"
argon2-cffi = "^21.3.0"
PyJWT = "^2.3.0"
starlette = "^0.19.1"
alembic = "^1.8.1"
<<<<<<< HEAD
pyotp = "^2.6.0"
jq = "^1.2.2"
=======
PyJWT = "^2.4.0"
>>>>>>> 6f21b4f7

[tool.poetry.dev-dependencies]
flake8 = "^4.0.1"
isort = "^5.10.1"
black = "^22.6.0"
wemake-python-styleguide = "^0.16.1"
mypy = "^0.971"
SQLAlchemy = { extras = ["mypy"], version = "^1.4.40" }
pytest = "^7.1.2"
coverage = "^6.4"
pytest-asyncio = "^0.19.0"
pytest-mock = "^3.8.2"
aiosqlite = "^0.17.0"

[tool.poe.tasks]
api = { script = "api.main:main", envfile = ".env" }
flake8 = "flake8 . --count --statistics --show-source"
isort = "isort ."
black = "black ."
format = ["isort", "black"]
mypy = "mypy ."
lint = ["format", "mypy", "flake8"]
test = "pytest -v tests"
pre-commit = ["lint", "coverage"]
alembic = { cmd = "alembic", envfile = ".env" }
migrate = { cmd = "alembic upgrade head", envfile = ".env" }
<<<<<<< HEAD
hash-password = """python -c 'from api.utils import password_hasher; import sys, getpass; print(password_hasher.hash(sys.argv[1] if len(sys.argv) > 1 else getpass.getpass()))'"""
=======
sign = { cmd = """python -c 'from api.utils import jwt; import sys, json; print(jwt.encode_jwt(json.loads(sys.argv[1]), jwt.timedelta(seconds=int(sys.argv[2]))))'""", envfile = ".env" }
>>>>>>> 6f21b4f7

[tool.poe.tasks.coverage]
shell = """
set -e
coverage run -m pytest -v tests
if [[ "$check" != True ]]; then fail="--fail-under=0"; fi
if ! coverage report $fail; then c=2; fi
if [[ "$xml" = True ]]; then coverage xml --fail-under=0; fi
if [[ "$html" = True ]]; then coverage html --fail-under=0 && xdg-open htmlcov/index.html; fi
if [[ "$clean" = True ]]; then coverage erase; fi
exit $c
"""
interpreter = "bash"

[tool.poe.tasks.coverage.args.xml]
options = ["--xml"]
type = "boolean"

[tool.poe.tasks.coverage.args.html]
options = ["--html"]
type = "boolean"

[tool.poe.tasks.coverage.args.clean]
options = ["--no-clean"]
type = "boolean"
default = true

[tool.poe.tasks.coverage.args.check]
options = ["--no-check"]
type = "boolean"
default = true

[tool.poe.tasks.setup]
shell = """
set -ex
poetry install --remove-untracked
if ! [[ -e .env ]]; then cp fastapi.env .env; fi
./pre-commit.sh install
unset VIRTUAL_ENV
git submodule update --init
git submodule foreach 'poe setup'
"""
interpreter = "bash"

[tool.black]
target-version = ["py310"]
line-length = 120
skip-magic-trailing-comma = true

[tool.isort]
profile = "black"
py_version = 310
line_length = 120
lines_after_imports = 2
reverse_relative = true
known_local_folder = ["api", "tests"]
sections = ["FUTURE", "STDLIB", "FIRSTPARTY", "THIRDPARTY", "LOCALFOLDER"]

[tool.mypy]
strict = true
ignore_missing_imports = true
plugins = ["sqlalchemy.ext.mypy.plugin"]
exclude = ['^alembic/env\.py$']

[tool.pytest.ini_options]
asyncio_mode = "auto"
markers = ["user_params"]

[tool.coverage.run]
branch = true
source = ["api"]
omit = ["api/__main__.py", "tests/*"]
concurrency = ["thread", "greenlet"]

[tool.coverage.report]
fail_under = 70
exclude_lines = ["if TYPE_CHECKING:", "if DEBUG:"]

[build-system]
requires = ["poetry-core>=1.0.0"]
build-backend = "poetry.core.masonry.api"<|MERGE_RESOLUTION|>--- conflicted
+++ resolved
@@ -25,12 +25,8 @@
 PyJWT = "^2.3.0"
 starlette = "^0.19.1"
 alembic = "^1.8.1"
-<<<<<<< HEAD
 pyotp = "^2.6.0"
 jq = "^1.2.2"
-=======
-PyJWT = "^2.4.0"
->>>>>>> 6f21b4f7
 
 [tool.poetry.dev-dependencies]
 flake8 = "^4.0.1"
@@ -57,11 +53,8 @@
 pre-commit = ["lint", "coverage"]
 alembic = { cmd = "alembic", envfile = ".env" }
 migrate = { cmd = "alembic upgrade head", envfile = ".env" }
-<<<<<<< HEAD
+sign = { cmd = """python -c 'from api.utils import jwt; import sys, json; print(jwt.encode_jwt(json.loads(sys.argv[1]), jwt.timedelta(seconds=int(sys.argv[2]))))'""", envfile = ".env" }
 hash-password = """python -c 'from api.utils import password_hasher; import sys, getpass; print(password_hasher.hash(sys.argv[1] if len(sys.argv) > 1 else getpass.getpass()))'"""
-=======
-sign = { cmd = """python -c 'from api.utils import jwt; import sys, json; print(jwt.encode_jwt(json.loads(sys.argv[1]), jwt.timedelta(seconds=int(sys.argv[2]))))'""", envfile = ".env" }
->>>>>>> 6f21b4f7
 
 [tool.poe.tasks.coverage]
 shell = """
